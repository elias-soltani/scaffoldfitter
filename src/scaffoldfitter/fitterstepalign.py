"""
Fit step for gross alignment and scale.
"""

import copy
import math
<<<<<<< HEAD

from opencmiss.maths.vectorops import div
=======
from opencmiss.maths.vectorops import div, euler_to_rotation_matrix, matrix_vector_mult, mult, sub
>>>>>>> d6d54a8c
from opencmiss.utils.zinc.field import assignFieldParameters, get_group_list, create_field_euler_angles_rotation_matrix
from opencmiss.utils.zinc.finiteelement import evaluate_field_nodeset_mean, getNodeNameCentres
from opencmiss.utils.zinc.general import ChangeManager
from opencmiss.zinc.element import Mesh
from opencmiss.zinc.field import Field
from opencmiss.zinc.optimisation import Optimisation
from opencmiss.zinc.result import RESULT_OK, RESULT_WARNING_PART_DONE

from scaffoldfitter.fitterstep import FitterStep


def createFieldsTransformations(coordinates: Field, rotation_angles=None, scale_value=1.0, \
    translation_offsets=None, translation_scale_factor=1.0):
    """
    Create constant fields for rotation, scale and translation containing the supplied
    values, plus the transformed coordinates applying them in the supplied order.
    :param coordinates: The coordinate field to scale, 3 components.
    :param rotation_angles: List of euler angles, length = number of components.
     See create_field_euler_angles_rotation_matrix.
    :param scale_value: Scalar to multiply all components of coordinates.
    :param translation_offsets: List of offsets, length = number of components.
    :param translation_scale_factor: Scaling to multiply translation by so it's magnitude can remain
    close to other parameters for rotation (radians) and scale (assumed close to unit).
    :return: 4 fields: transformedCoordinates, rotation, scale, translation
    """
    if rotation_angles is None:
        rotation_angles = [0.0, 0.0, 0.0]
    if translation_offsets is None:
        translation_offsets = [0.0, 0.0, 0.0]
    components_count = coordinates.getNumberOfComponents()
    assert (components_count == 3) and (len(rotation_angles) == components_count) and isinstance(scale_value, float) \
        and (len(translation_offsets) == components_count), "createFieldsTransformations.  Invalid arguments"
    fieldmodule = coordinates.getFieldmodule()
    with ChangeManager(fieldmodule):
        # Rotate, scale, and translate model, in that order
        rotation = fieldmodule.createFieldConstant(rotation_angles)
        scale = fieldmodule.createFieldConstant(scale_value)
        translation = fieldmodule.createFieldConstant(translation_offsets)
        rotation_matrix = create_field_euler_angles_rotation_matrix(fieldmodule, rotation)
        rotated_coordinates = fieldmodule.createFieldMatrixMultiply(components_count, rotation_matrix, coordinates)
        transformed_coordinates = rotated_coordinates*scale + (translation if (translation_scale_factor == 1.0) else \
            translation*fieldmodule.createFieldConstant([ translation_scale_factor ]*components_count))
        assert transformed_coordinates.isValid()
    return transformed_coordinates, rotation, scale, translation

class FitterStepAlign(FitterStep):

    _jsonTypeId = "_FitterStepAlign"

    def __init__(self):
        super(FitterStepAlign, self).__init__()
        self._alignGroups = False
        self._alignMarkers = False
        self._rotation = [ 0.0, 0.0, 0.0 ]
        self._scale = 1.0
        self._translation = [ 0.0, 0.0, 0.0 ]

    @classmethod
    def getJsonTypeId(cls):
        return cls._jsonTypeId

    def decodeSettingsJSONDict(self, dctIn : dict):
        """
        Decode definition of step from JSON dict.
        """
        super().decodeSettingsJSONDict(dctIn)  # to decode group settings
        # ensure all new options are in dct
        dct = self.encodeSettingsJSONDict()
        dct.update(dctIn)
        self._alignGroups = dct["alignGroups"]
        self._alignMarkers = dct["alignMarkers"]
        self._rotation = dct["rotation"]
        self._scale = dct["scale"]
        self._translation = dct["translation"]

    def encodeSettingsJSONDict(self) -> dict:
        """
        Encode definition of step in dict.
        :return: Settings in a dict ready for passing to json.dump.
        """
        dct = super().encodeSettingsJSONDict()
        dct.update({
            "alignGroups" : self._alignGroups,
            "alignMarkers" : self._alignMarkers,
            "rotation" : self._rotation,
            "scale" : self._scale,
            "translation" : self._translation
            })
        return dct

    def isAlignGroups(self):
        return self._alignGroups

    def setAlignGroups(self, alignGroups):
        """
        Set whether alignment includes mapping mean position of annotation
        groups in model to mean position of data for that group.
        :param alignGroups: True to automatically align to groups, otherwise False.
        :return: True if state changed, otherwise False.
        """
        if alignGroups != self._alignGroups:
            self._alignGroups = alignGroups
            return True
        return False

    def isAlignMarkers(self):
        return self._alignMarkers

    def setAlignMarkers(self, alignMarkers):
        """
        Set whether alignment includes mapping model marker positions
        to data marker positions.
        :param alignMarkers: True to automatically align to markers, otherwise False.
        :return: True if state changed, otherwise False.
        """
        if alignMarkers != self._alignMarkers:
            self._alignMarkers = alignMarkers
            return True
        return False

    def getRotation(self):
        return self._rotation

    def setRotation(self, rotation):
        """
        :param rotation: List of 3 euler angles in radians, order applied:
        0 = azimuth (about z)
        1 = elevation (about rotated y)
        2 = roll (about rotated x)
        :return: True if state changed, otherwise False.
        """
        assert len(rotation) == 3, "FitterStepAlign:  Invalid rotation"
        if rotation != self._rotation:
            self._rotation = copy.copy(rotation)
            return True
        return False

    def getScale(self):
        return self._scale

    def setScale(self, scale):
        """
        :param scale: Real scale.
        :return: True if state changed, otherwise False.
        """
        if scale != self._scale:
            self._scale = scale
            return True
        return False

    def getTranslation(self):
        return self._translation

    def setTranslation(self, translation):
        """
        :param translation: [ x, y, z ].
        :return: True if state changed, otherwise False.
        """
        assert len(translation) == 3, "FitterStepAlign:  Invalid translation"
        if translation != self._translation:
            self._translation = copy.copy(translation)
            return True
        return False

    def run(self, modelFileNameStem=None):
        """
        Perform align and scale.
        :param modelFileNameStem: Optional name stem of intermediate output file to write.
        """
        modelCoordinates = self._fitter.getModelCoordinatesField()
        assert modelCoordinates, "Align:  Missing model coordinates"
        if self._alignGroups or self._alignMarkers:
            self._doAutoAlign()
        fieldmodule = self._fitter._fieldmodule
        with ChangeManager(fieldmodule):
            # rotate, scale and translate model
            modelCoordinatesTransformed = createFieldsTransformations(
                modelCoordinates, self._rotation, self._scale, self._translation)[0]
            fieldassignment = self._fitter._modelCoordinatesField.createFieldassignment(modelCoordinatesTransformed)
            result = fieldassignment.assign()
            assert result in [ RESULT_OK, RESULT_WARNING_PART_DONE ], "Align:  Failed to transform model"
            self._fitter.updateModelReferenceCoordinates()
            del fieldassignment
            del modelCoordinatesTransformed
        self._fitter.calculateDataProjections(self)
        if modelFileNameStem:
            self._fitter.writeModel(modelFileNameStem + "_align.exf")
        self.setHasRun(True)

    def _doAutoAlign(self):
        """
        Perform auto alignment to groups and/or markers.
        """
        modelCoordinates = self._fitter.getModelCoordinatesField()
        componentsCount = modelCoordinates.getNumberOfComponents()
        pointMap = {}  # dict group/marker name -> (modelCoordinates, dataCoordinates)

        if self._alignGroups:
            fieldmodule = self._fitter._fieldmodule
            datapoints = fieldmodule.findNodesetByFieldDomainType(Field.DOMAIN_TYPE_DATAPOINTS)
            dataCoordinates = self._fitter.getDataCoordinatesField()
            groups = get_group_list(fieldmodule)
            with ChangeManager(fieldmodule):
                one = fieldmodule.createFieldConstant(1.0)
                for group in groups:
                    dataGroup = self._fitter.getGroupDataProjectionNodesetGroup(group)
                    if not dataGroup:
                        continue
                    meshGroup = self._fitter.getGroupDataProjectionMeshGroup(group)
                    if not meshGroup:
                        continue
                    groupName = group.getName()
                    meanDataCoordinates = evaluate_field_nodeset_mean(dataCoordinates, dataGroup)
                    coordinates_integral = evaluate_field_mesh_integral(modelCoordinates, modelCoordinates, meshGroup)
                    mass = evaluate_field_mesh_integral(one, modelCoordinates, meshGroup)
                    meanModelCoordinates = div(coordinates_integral, mass)
                    pointMap[groupName] = ( meanModelCoordinates, meanDataCoordinates )
                del one

        if self._alignMarkers:
            markerGroup = self._fitter.getMarkerGroup()
            assert markerGroup, "Align:  No marker group to align with"
            markerPrefix = markerGroup.getName()

            markerNodeGroup, markerLocation, markerCoordinates, markerName = self._fitter.getMarkerModelFields()
            assert markerNodeGroup and markerCoordinates and markerName, "Align:  No marker group, coordinates or name fields"
            modelMarkers = getNodeNameCentres(markerNodeGroup, markerCoordinates, markerName)

            markerDataGroup, markerDataCoordinates, markerDataName = self._fitter.getMarkerDataFields()
            assert markerDataGroup and markerDataCoordinates and markerDataName, "Align:  No marker data group, coordinates or name fields"
            dataMarkers = getNodeNameCentres(markerDataGroup, markerDataCoordinates, markerDataName)

            # match model and data markers, warn of unmatched markers
            writeDiagnostics = self.getDiagnosticLevel() > 0
            for modelName in modelMarkers:
                # name match allows case and whitespace differences
                matchName = modelName.strip().casefold()
                for dataName in dataMarkers:
                    if dataName.strip().casefold() == matchName:
                        pointMap[modelName] = ( modelMarkers[modelName], dataMarkers[dataName] )
                        if writeDiagnostics:
                            print("Align:  Model marker '" + modelName + "' found in data" + (" as '" + dataName +"'" if (dataName != modelName) else ""))
                            dataMarkers.pop(dataName)
                        break
                else:
                    if writeDiagnostics:
                        print("Align:  Model marker '" + modelName + "' not found in data")
            if writeDiagnostics:
                for dataName in dataMarkers:
                    print("Align:  Data marker '" + dataName + "' not found in model")

        self._optimiseAlignment(pointMap)

    def _optimiseAlignment(self, pointMap):
        """
        Calculate transformation from modelCoordinates to dataMarkers
        over the markers, by scaling, translating and rotating model.
        On success, sets transformation parameters in object.
        :param pointMap: dict name -> (modelCoordinates, dataCoordinates)
        """
        assert len(pointMap) >= 3, "Align:  Only " + str(len(pointMap)) + " points - need at least 3"
        region = self._fitter._context.createRegion()
        fieldmodule = region.getFieldmodule()

        with ChangeManager(fieldmodule):
            modelCoordinates = fieldmodule.createFieldFiniteElement(3)
            dataCoordinates = fieldmodule.createFieldFiniteElement(3)
            nodes = fieldmodule.findNodesetByFieldDomainType(Field.DOMAIN_TYPE_NODES)
            nodetemplate = nodes.createNodetemplate()
            nodetemplate.defineField(modelCoordinates)
            nodetemplate.defineField(dataCoordinates)
            fieldcache = fieldmodule.createFieldcache()

            modelsum = [0.0, 0.0, 0.0]
            datasum = [0.0, 0.0, 0.0]
            modelMin = copy.deepcopy(list(pointMap.values())[0][0])
            modelMax = copy.deepcopy(list(pointMap.values())[0][0])
            dataMin =  copy.deepcopy(list(pointMap.values())[0][1])
            dataMax = copy.deepcopy(list(pointMap.values())[0][1])
            for name, positions in pointMap.items():
                modelx = positions[0]
                datax = positions[1]
                modelsum = [(modelsum[c] + modelx[c]) for c in range(3)]
                datasum = [(datasum[c] + datax[c]) for c in range(3)]
                node = nodes.createNode(-1, nodetemplate)
                fieldcache.setNode(node)
                result1 = modelCoordinates.assignReal(fieldcache, positions[0])
                result2 = dataCoordinates.assignReal(fieldcache, positions[1])
                assert (result1 == RESULT_OK) and (result2 == RESULT_OK), "Align:  Failed to set up data for alignment to markers optimisation"
                for c in range(3):
                    modelMin[c] = min(modelx[c], modelMin[c])
                    modelMax[c] = max(modelx[c], modelMax[c])
                    dataMin[c] = min(datax[c], dataMin[c])
                    dataMax[c] = max(datax[c], dataMax[c])

            groupScale = 1.0 / len(pointMap)
            modelCM = [(s * groupScale) for s in modelsum]
            dataCM = [(s * groupScale) for s in datasum]
            translationOffset = [(dataCM[c] - modelCM[c]) for c in range(3)]

            modelSpan = [(modelMax[c] - modelMin[c]) for c in range(3)]
            dataSpan = [(dataMax[c] - dataMin[c]) for c in range(3)]
            scaleFactor = max(dataSpan) / max(modelSpan)

            del fieldcache

            # Pre-align to avoid gimbal lock
            translationScaleFactor = 1.0
            first = True
            fieldcache = fieldmodule.createFieldcache()
            modelCoordinatesTransformed, rotation, scale, translation = createFieldsTransformations(modelCoordinates,
                                                                                                    scale_value=scaleFactor)

            # create objective = sum of squares of vector from modelCoordinatesTransformed to dataCoordinates
            markerDiff = fieldmodule.createFieldSubtract(dataCoordinates, modelCoordinatesTransformed)
            scaledMarkerDiff = markerDiff * fieldmodule.createFieldConstant([1.0 / translationScaleFactor] * 3)
            objective = fieldmodule.createFieldNodesetSumSquares(scaledMarkerDiff, nodes)

            for x in range(2):
                for y in (range(4) if x == 0 else (0, 2)):
                    for z in range(4):
                        azimuth = 0.5 * math.pi * z
                        elevation = 0.5 * math.pi * y
                        roll = 0.5 * math.pi * x
                        rotationAngles = [azimuth, elevation, roll]
                        rotation.assignReal(fieldcache, rotationAngles)
                        rotationMatrix = euler_to_rotation_matrix(rotationAngles)
                        translationFix = mult(sub(matrix_vector_mult(rotationMatrix, modelCM), modelCM), scaleFactor)
                        translation.assignReal(fieldcache, sub(translationOffset, translationFix))
                        result, objectiveValues = objective.evaluateReal(fieldcache, 3)
                        objectiveValue = sum(objectiveValues)

                        if first or (objectiveValue < minObjectiveValue):
                            first = False
                            minObjectiveValue = objectiveValue
                            minRotationAngles = rotationAngles
                            minTranslation = sub(translationOffset, translationFix)

            rotation.assignReal(fieldcache, minRotationAngles)
            translation.assignReal(fieldcache, minTranslation)

            assert objective.isValid(), "Align:  Failed to set up objective function for alignment to markers optimisation"

        optimisation = fieldmodule.createOptimisation()
        optimisation.setMethod(Optimisation.METHOD_LEAST_SQUARES_QUASI_NEWTON)
        #optimisation.setMethod(Optimisation.METHOD_QUASI_NEWTON)
        optimisation.addObjectiveField(objective)
        optimisation.addDependentField(rotation)
        optimisation.addDependentField(scale)
        optimisation.addDependentField(translation)

        #FunctionTolerance = optimisation.getAttributeReal(Optimisation.ATTRIBUTE_FUNCTION_TOLERANCE)
        #GradientTolerance = optimisation.getAttributeReal(Optimisation.ATTRIBUTE_GRADIENT_TOLERANCE)
        #StepTolerance = optimisation.getAttributeReal(Optimisation.ATTRIBUTE_STEP_TOLERANCE)
        #MaximumStep = optimisation.getAttributeReal(Optimisation.ATTRIBUTE_MAXIMUM_STEP)
        #MinimumStep = optimisation.getAttributeReal(Optimisation.ATTRIBUTE_MINIMUM_STEP)
        #LinesearchTolerance = optimisation.getAttributeReal(Optimisation.ATTRIBUTE_LINESEARCH_TOLERANCE)
        #TrustRegionSize = optimisation.getAttributeReal(Optimisation.ATTRIBUTE_TRUST_REGION_SIZE)

        #tol_scale = dataScale*dataScale
        #FunctionTolerance *= tol_scale
        #optimisation.setAttributeReal(Optimisation.ATTRIBUTE_FUNCTION_TOLERANCE, FunctionTolerance)
        #GradientTolerance *= tol_scale
        #optimisation.setAttributeReal(Optimisation.ATTRIBUTE_GRADIENT_TOLERANCE, GradientTolerance)
        #StepTolerance *= tol_scale
        #optimisation.setAttributeReal(Optimisation.ATTRIBUTE_STEP_TOLERANCE, StepTolerance)
        #MaximumStep *= tol_scale
        #optimisation.setAttributeReal(Optimisation.ATTRIBUTE_MAXIMUM_STEP, MaximumStep)
        #MinimumStep *= tol_scale
        #optimisation.setAttributeReal(Optimisation.ATTRIBUTE_MINIMUM_STEP, MinimumStep)
        #LinesearchTolerance *= dataScale
        #optimisation.setAttributeReal(Optimisation.ATTRIBUTE_LINESEARCH_TOLERANCE, LinesearchTolerance)
        #TrustRegionSize *= dataScale
        #optimisation.setAttributeReal(Optimisation.ATTRIBUTE_TRUST_REGION_SIZE, TrustRegionSize)

        #if self.getDiagnosticLevel() > 0:
        #    print("Function Tolerance", FunctionTolerance)
        #    print("Gradient Tolerance", GradientTolerance)
        #    print("Step Tolerance", StepTolerance)
        #    print("Maximum Step", MaximumStep)
        #    print("Minimum Step", MinimumStep)
        #    print("Linesearch Tolerance", LinesearchTolerance)
        #    print("Trust Region Size", TrustRegionSize)

        result = optimisation.optimise()
        if self.getDiagnosticLevel() > 1:
            solutionReport = optimisation.getSolutionReport()
            print(solutionReport)
        assert result == RESULT_OK, "Align:  Alignment to markers optimisation failed"

        result1, self._rotation = rotation.evaluateReal(fieldcache, 3)
        result2, self._scale = scale.evaluateReal(fieldcache, 1)
        result3, self._translation = translation.evaluateReal(fieldcache, 3)
        self._translation = [ s*translationScaleFactor for s in self._translation ]
        assert (result1 == RESULT_OK) and (result2 == RESULT_OK) and (result3 == RESULT_OK), "Align:  Failed to evaluate transformation for alignment to markers"

def evaluate_field_mesh_integral(field : Field, coordinates : Field, mesh: Mesh, number_of_points = 4):
    """
    Integrate value of a field over mesh using Gaussian Quadrature.
    :param field: Field to integrate over mesh.
    :param coordinates: Field giving spatial coordinates to integrate over.
    :param mesh: The mesh or mesh group to integrate over.
    :param number_of_points: Number of integration points in each dimension.
    :return: Integral value.
    """
    fieldmodule = mesh.getFieldmodule()
    components_count = field.getNumberOfComponents()
    with ChangeManager(fieldmodule):
        integral = fieldmodule.createFieldMeshIntegral(field, coordinates, mesh)
        integral.setNumbersOfPoints(number_of_points)
        fieldcache = fieldmodule.createFieldcache()
        result, value = integral.evaluateReal(fieldcache, components_count)
        del integral
        del fieldcache
    assert result == RESULT_OK
    return value<|MERGE_RESOLUTION|>--- conflicted
+++ resolved
@@ -1,28 +1,22 @@
 """
 Fit step for gross alignment and scale.
 """
-
 import copy
 import math
-<<<<<<< HEAD
-
-from opencmiss.maths.vectorops import div
-=======
-from opencmiss.maths.vectorops import div, euler_to_rotation_matrix, matrix_vector_mult, mult, sub
->>>>>>> d6d54a8c
-from opencmiss.utils.zinc.field import assignFieldParameters, get_group_list, create_field_euler_angles_rotation_matrix
+
+from opencmiss.maths.vectorops import div, euler_to_rotation_matrix, matrix_vector_mult, sub, mult
+from opencmiss.utils.zinc.field import get_group_list, create_field_euler_angles_rotation_matrix
 from opencmiss.utils.zinc.finiteelement import evaluate_field_nodeset_mean, getNodeNameCentres
 from opencmiss.utils.zinc.general import ChangeManager
 from opencmiss.zinc.element import Mesh
 from opencmiss.zinc.field import Field
 from opencmiss.zinc.optimisation import Optimisation
 from opencmiss.zinc.result import RESULT_OK, RESULT_WARNING_PART_DONE
-
 from scaffoldfitter.fitterstep import FitterStep
 
 
-def createFieldsTransformations(coordinates: Field, rotation_angles=None, scale_value=1.0, \
-    translation_offsets=None, translation_scale_factor=1.0):
+def createFieldsTransformations(coordinates: Field, rotation_angles=None, scale_value=1.0,
+                                translation_offsets=None, translation_scale_factor=1.0):
     """
     Create constant fields for rotation, scale and translation containing the supplied
     values, plus the transformed coordinates applying them in the supplied order.
@@ -41,7 +35,7 @@
         translation_offsets = [0.0, 0.0, 0.0]
     components_count = coordinates.getNumberOfComponents()
     assert (components_count == 3) and (len(rotation_angles) == components_count) and isinstance(scale_value, float) \
-        and (len(translation_offsets) == components_count), "createFieldsTransformations.  Invalid arguments"
+           and (len(translation_offsets) == components_count), "createFieldsTransformations.  Invalid arguments"
     fieldmodule = coordinates.getFieldmodule()
     with ChangeManager(fieldmodule):
         # Rotate, scale, and translate model, in that order
@@ -50,28 +44,28 @@
         translation = fieldmodule.createFieldConstant(translation_offsets)
         rotation_matrix = create_field_euler_angles_rotation_matrix(fieldmodule, rotation)
         rotated_coordinates = fieldmodule.createFieldMatrixMultiply(components_count, rotation_matrix, coordinates)
-        transformed_coordinates = rotated_coordinates*scale + (translation if (translation_scale_factor == 1.0) else \
-            translation*fieldmodule.createFieldConstant([ translation_scale_factor ]*components_count))
+        transformed_coordinates = rotated_coordinates * scale + (translation if (translation_scale_factor == 1.0) else
+                                                                 translation * fieldmodule.createFieldConstant([translation_scale_factor] * components_count))
         assert transformed_coordinates.isValid()
     return transformed_coordinates, rotation, scale, translation
 
+
 class FitterStepAlign(FitterStep):
-
     _jsonTypeId = "_FitterStepAlign"
 
     def __init__(self):
         super(FitterStepAlign, self).__init__()
         self._alignGroups = False
         self._alignMarkers = False
-        self._rotation = [ 0.0, 0.0, 0.0 ]
+        self._rotation = [0.0, 0.0, 0.0]
         self._scale = 1.0
-        self._translation = [ 0.0, 0.0, 0.0 ]
+        self._translation = [0.0, 0.0, 0.0]
 
     @classmethod
     def getJsonTypeId(cls):
         return cls._jsonTypeId
 
-    def decodeSettingsJSONDict(self, dctIn : dict):
+    def decodeSettingsJSONDict(self, dctIn: dict):
         """
         Decode definition of step from JSON dict.
         """
@@ -92,12 +86,12 @@
         """
         dct = super().encodeSettingsJSONDict()
         dct.update({
-            "alignGroups" : self._alignGroups,
-            "alignMarkers" : self._alignMarkers,
-            "rotation" : self._rotation,
-            "scale" : self._scale,
-            "translation" : self._translation
-            })
+            "alignGroups": self._alignGroups,
+            "alignMarkers": self._alignMarkers,
+            "rotation": self._rotation,
+            "scale": self._scale,
+            "translation": self._translation
+        })
         return dct
 
     def isAlignGroups(self):
@@ -190,7 +184,7 @@
                 modelCoordinates, self._rotation, self._scale, self._translation)[0]
             fieldassignment = self._fitter._modelCoordinatesField.createFieldassignment(modelCoordinatesTransformed)
             result = fieldassignment.assign()
-            assert result in [ RESULT_OK, RESULT_WARNING_PART_DONE ], "Align:  Failed to transform model"
+            assert result in [RESULT_OK, RESULT_WARNING_PART_DONE], "Align:  Failed to transform model"
             self._fitter.updateModelReferenceCoordinates()
             del fieldassignment
             del modelCoordinatesTransformed
@@ -226,7 +220,7 @@
                     coordinates_integral = evaluate_field_mesh_integral(modelCoordinates, modelCoordinates, meshGroup)
                     mass = evaluate_field_mesh_integral(one, modelCoordinates, meshGroup)
                     meanModelCoordinates = div(coordinates_integral, mass)
-                    pointMap[groupName] = ( meanModelCoordinates, meanDataCoordinates )
+                    pointMap[groupName] = (meanModelCoordinates, meanDataCoordinates)
                 del one
 
         if self._alignMarkers:
@@ -249,9 +243,9 @@
                 matchName = modelName.strip().casefold()
                 for dataName in dataMarkers:
                     if dataName.strip().casefold() == matchName:
-                        pointMap[modelName] = ( modelMarkers[modelName], dataMarkers[dataName] )
+                        pointMap[modelName] = (modelMarkers[modelName], dataMarkers[dataName])
                         if writeDiagnostics:
-                            print("Align:  Model marker '" + modelName + "' found in data" + (" as '" + dataName +"'" if (dataName != modelName) else ""))
+                            print("Align:  Model marker '" + modelName + "' found in data" + (" as '" + dataName + "'" if (dataName != modelName) else ""))
                             dataMarkers.pop(dataName)
                         break
                 else:
@@ -287,7 +281,7 @@
             datasum = [0.0, 0.0, 0.0]
             modelMin = copy.deepcopy(list(pointMap.values())[0][0])
             modelMax = copy.deepcopy(list(pointMap.values())[0][0])
-            dataMin =  copy.deepcopy(list(pointMap.values())[0][1])
+            dataMin = copy.deepcopy(list(pointMap.values())[0][1])
             dataMax = copy.deepcopy(list(pointMap.values())[0][1])
             for name, positions in pointMap.items():
                 modelx = positions[0]
@@ -355,37 +349,37 @@
 
         optimisation = fieldmodule.createOptimisation()
         optimisation.setMethod(Optimisation.METHOD_LEAST_SQUARES_QUASI_NEWTON)
-        #optimisation.setMethod(Optimisation.METHOD_QUASI_NEWTON)
+        # optimisation.setMethod(Optimisation.METHOD_QUASI_NEWTON)
         optimisation.addObjectiveField(objective)
         optimisation.addDependentField(rotation)
         optimisation.addDependentField(scale)
         optimisation.addDependentField(translation)
 
-        #FunctionTolerance = optimisation.getAttributeReal(Optimisation.ATTRIBUTE_FUNCTION_TOLERANCE)
-        #GradientTolerance = optimisation.getAttributeReal(Optimisation.ATTRIBUTE_GRADIENT_TOLERANCE)
-        #StepTolerance = optimisation.getAttributeReal(Optimisation.ATTRIBUTE_STEP_TOLERANCE)
-        #MaximumStep = optimisation.getAttributeReal(Optimisation.ATTRIBUTE_MAXIMUM_STEP)
-        #MinimumStep = optimisation.getAttributeReal(Optimisation.ATTRIBUTE_MINIMUM_STEP)
-        #LinesearchTolerance = optimisation.getAttributeReal(Optimisation.ATTRIBUTE_LINESEARCH_TOLERANCE)
-        #TrustRegionSize = optimisation.getAttributeReal(Optimisation.ATTRIBUTE_TRUST_REGION_SIZE)
-
-        #tol_scale = dataScale*dataScale
-        #FunctionTolerance *= tol_scale
-        #optimisation.setAttributeReal(Optimisation.ATTRIBUTE_FUNCTION_TOLERANCE, FunctionTolerance)
-        #GradientTolerance *= tol_scale
-        #optimisation.setAttributeReal(Optimisation.ATTRIBUTE_GRADIENT_TOLERANCE, GradientTolerance)
-        #StepTolerance *= tol_scale
-        #optimisation.setAttributeReal(Optimisation.ATTRIBUTE_STEP_TOLERANCE, StepTolerance)
-        #MaximumStep *= tol_scale
-        #optimisation.setAttributeReal(Optimisation.ATTRIBUTE_MAXIMUM_STEP, MaximumStep)
-        #MinimumStep *= tol_scale
-        #optimisation.setAttributeReal(Optimisation.ATTRIBUTE_MINIMUM_STEP, MinimumStep)
-        #LinesearchTolerance *= dataScale
-        #optimisation.setAttributeReal(Optimisation.ATTRIBUTE_LINESEARCH_TOLERANCE, LinesearchTolerance)
-        #TrustRegionSize *= dataScale
-        #optimisation.setAttributeReal(Optimisation.ATTRIBUTE_TRUST_REGION_SIZE, TrustRegionSize)
-
-        #if self.getDiagnosticLevel() > 0:
+        # FunctionTolerance = optimisation.getAttributeReal(Optimisation.ATTRIBUTE_FUNCTION_TOLERANCE)
+        # GradientTolerance = optimisation.getAttributeReal(Optimisation.ATTRIBUTE_GRADIENT_TOLERANCE)
+        # StepTolerance = optimisation.getAttributeReal(Optimisation.ATTRIBUTE_STEP_TOLERANCE)
+        # MaximumStep = optimisation.getAttributeReal(Optimisation.ATTRIBUTE_MAXIMUM_STEP)
+        # MinimumStep = optimisation.getAttributeReal(Optimisation.ATTRIBUTE_MINIMUM_STEP)
+        # LinesearchTolerance = optimisation.getAttributeReal(Optimisation.ATTRIBUTE_LINESEARCH_TOLERANCE)
+        # TrustRegionSize = optimisation.getAttributeReal(Optimisation.ATTRIBUTE_TRUST_REGION_SIZE)
+
+        # tol_scale = dataScale*dataScale
+        # FunctionTolerance *= tol_scale
+        # optimisation.setAttributeReal(Optimisation.ATTRIBUTE_FUNCTION_TOLERANCE, FunctionTolerance)
+        # GradientTolerance *= tol_scale
+        # optimisation.setAttributeReal(Optimisation.ATTRIBUTE_GRADIENT_TOLERANCE, GradientTolerance)
+        # StepTolerance *= tol_scale
+        # optimisation.setAttributeReal(Optimisation.ATTRIBUTE_STEP_TOLERANCE, StepTolerance)
+        # MaximumStep *= tol_scale
+        # optimisation.setAttributeReal(Optimisation.ATTRIBUTE_MAXIMUM_STEP, MaximumStep)
+        # MinimumStep *= tol_scale
+        # optimisation.setAttributeReal(Optimisation.ATTRIBUTE_MINIMUM_STEP, MinimumStep)
+        # LinesearchTolerance *= dataScale
+        # optimisation.setAttributeReal(Optimisation.ATTRIBUTE_LINESEARCH_TOLERANCE, LinesearchTolerance)
+        # TrustRegionSize *= dataScale
+        # optimisation.setAttributeReal(Optimisation.ATTRIBUTE_TRUST_REGION_SIZE, TrustRegionSize)
+
+        # if self.getDiagnosticLevel() > 0:
         #    print("Function Tolerance", FunctionTolerance)
         #    print("Gradient Tolerance", GradientTolerance)
         #    print("Step Tolerance", StepTolerance)
@@ -403,10 +397,11 @@
         result1, self._rotation = rotation.evaluateReal(fieldcache, 3)
         result2, self._scale = scale.evaluateReal(fieldcache, 1)
         result3, self._translation = translation.evaluateReal(fieldcache, 3)
-        self._translation = [ s*translationScaleFactor for s in self._translation ]
+        self._translation = [s * translationScaleFactor for s in self._translation]
         assert (result1 == RESULT_OK) and (result2 == RESULT_OK) and (result3 == RESULT_OK), "Align:  Failed to evaluate transformation for alignment to markers"
 
-def evaluate_field_mesh_integral(field : Field, coordinates : Field, mesh: Mesh, number_of_points = 4):
+
+def evaluate_field_mesh_integral(field: Field, coordinates: Field, mesh: Mesh, number_of_points=4):
     """
     Integrate value of a field over mesh using Gaussian Quadrature.
     :param field: Field to integrate over mesh.
