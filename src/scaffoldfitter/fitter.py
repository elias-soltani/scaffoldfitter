"""
Main class for fitting scaffolds.
"""

import sys
<<<<<<< HEAD
import json

=======
>>>>>>> d6d54a8c
from opencmiss.maths.vectorops import sub
from opencmiss.utils.zinc.field import assignFieldParameters, createFieldFiniteElementClone, getGroupList, getManagedFieldNames, \
    findOrCreateFieldFiniteElement, findOrCreateFieldGroup, findOrCreateFieldNodeGroup, findOrCreateFieldStoredMeshLocation, \
    getUniqueFieldName, orphanFieldByName
from opencmiss.utils.zinc.finiteelement import evaluateFieldNodesetMean, evaluateFieldNodesetRange, findNodeWithName, getMaximumNodeIdentifier
from opencmiss.utils.zinc.general import ChangeManager
from opencmiss.zinc.context import Context
from opencmiss.zinc.element import Elementbasis, Elementfieldtemplate
from opencmiss.zinc.field import Field, FieldFindMeshLocation, FieldGroup
from opencmiss.zinc.result import RESULT_OK, RESULT_WARNING_PART_DONE

from scaffoldfitter.fitterstep import FitterStep
from scaffoldfitter.fitterstepconfig import FitterStepConfig


class Fitter:

    def __init__(self, zincModelFileName : str, zincDataFileName : str):
        """
        :param zincModelFileName: Name of zinc file supplying model to fit.
        :param zincDataFileName: Name of zinc filed supplying data to fit to.
        """
        self._zincModelFileName = zincModelFileName
        self._zincDataFileName = zincDataFileName
        self._context = Context("Scaffoldfitter")
        self._zincVersion = self._context.getVersion()[1]
        self._logger = self._context.getLogger()
        self._region = None
        self._rawDataRegion = None
        self._fieldmodule = None
        self._modelCoordinatesField = None
        self._modelCoordinatesFieldName = None
        self._modelReferenceCoordinatesField = None
        self._dataCoordinatesField = None
        self._dataCoordinatesFieldName = None
        # fibre field is used to orient strain/curvature penalties. None=global axes
        self._fibreField = None
        self._fibreFieldName = None
        self._mesh = []  # [dimension - 1]
        self._dataHostLocationField = None  # stored mesh location field in highest dimension mesh for all data and markers
        self._dataHostCoordinatesField = None  # embedded field giving host coordinates at data location
        self._dataDeltaField = None  # self._dataHostCoordinatesField - self._markerDataCoordinatesField
        self._dataErrorField = None  # magnitude of _dataDeltaField
        self._dataWeightField = None  # field storing weight of each data and marker point
        self._activeDataNodesetGroup = None  # NodesetGroup containing all data and marker points involved in fit
        self._dataProjectionGroupNames = []  # list of group names with data point projections defined
        self._dataProjectionNodeGroupFields = []  # [dimension - 1]
        self._dataProjectionNodesetGroups = []  # [dimension - 1]
        self._dataProjectionDirectionField = None  # for storing original projection direction unit vector
        self._markerGroup = None
        self._markerGroupName = None
        self._markerNodeGroup = None
        self._markerLocationField = None
        self._markerNameField = None
        self._markerCoordinatesField = None
        self._markerDataGroup = None
        self._markerDataCoordinatesField = None
        self._markerDataNameField = None
        self._markerDataLocationGroupField = None
        self._markerDataLocationGroup = None
        self._deformActiveMeshGroup = None  # group containing union of strain, curvature active elements
        self._strainPenaltyField = None  # field storing strain penalty as per-element constant
        self._strainActiveMeshGroup = None  # group owning active elements with strain penalties
        self._curvaturePenaltyField = None  # field storing curvature penalty as per-element constant
        self._curvatureActiveMeshGroup = None  # group owning active elements with curvature penalties
        self._diagnosticLevel = 0
        # must always have an initial FitterStepConfig - which can never be removed
        self._fitterSteps = []
        fitterStep = FitterStepConfig()
        self.addFitterStep(fitterStep)

    def decodeSettingsJSON(self, s : str, decoder):
        """
        Define Fitter from JSON serialisation output by encodeSettingsJSON.
        :param s: String of JSON encoded Fitter settings.
        :param decoder: decodeJSONFitterSteps(fitter, dct) for decodings FitterSteps.
        """
        # clear fitter steps and load from json. Later assert there is an initial config step
        oldFitterSteps = self._fitterSteps
        self._fitterSteps = []
        dct = json.loads(s, object_hook=lambda dct: decoder(self, dct))
        # self._fitterSteps will already be populated by decoder
        # ensure there is a first config step:
        if (len(self._fitterSteps) > 0) and isinstance(self._fitterSteps[0], FitterStepConfig):
            # field names are read (default to None), fields are found on load
            self._modelCoordinatesFieldName = dct.get("modelCoordinatesField")
            self._dataCoordinatesFieldName = dct.get("dataCoordinatesField")
            self._fibreFieldName = dct.get("fibreField")
            self._markerGroupName = dct.get("markerGroup")
            self._diagnosticLevel = dct["diagnosticLevel"]
        else:
            self._fitterSteps = oldFitterSteps
            assert False, "Missing initial config step"

    def encodeSettingsJSON(self) -> str:
        """
        :return: String JSON encoding of Fitter settings.
        """
        dct = {
            "modelCoordinatesField" : self._modelCoordinatesFieldName,
            "dataCoordinatesField" : self._dataCoordinatesFieldName,
            "fibreField" : self._fibreFieldName,
            "markerGroup" : self._markerGroupName,
            "diagnosticLevel" : self._diagnosticLevel,
            "fitterSteps" : [ fitterStep.encodeSettingsJSONDict() for fitterStep in self._fitterSteps ]
            }
        return json.dumps(dct, sort_keys=False, indent=4)

    def getInitialFitterStepConfig(self):
        """
        Get first fitter step which must exist and be a FitterStepConfig.
        """
        return self._fitterSteps[0]

    def getInheritFitterStep(self, refFitterStep : FitterStep):
        """
        Get last FitterStep of same type as refFitterStep or None if
        refFitterStep is the first.
        """
        refType = type(refFitterStep)
        for index in range(self._fitterSteps.index(refFitterStep) - 1, -1, -1):
            if type(self._fitterSteps[index]) == refType:
                return self._fitterSteps[index]
        return None

    def getInheritFitterStepConfig(self, refFitterStep : FitterStep):
        """
        Get last FitterStepConfig applicable to refFitterStep or None if
        refFitterStep is the first.
        """
        for index in range(self._fitterSteps.index(refFitterStep) - 1, -1, -1):
            if isinstance(self._fitterSteps[index], FitterStepConfig):
                return self._fitterSteps[index]
        return None

    def getActiveFitterStepConfig(self, refFitterStep : FitterStep):
        """
        Get latest FitterStepConfig applicable to refFitterStep.
        Can be itself.
        """
        for index in range(self._fitterSteps.index(refFitterStep), -1, -1):
            if isinstance(self._fitterSteps[index], FitterStepConfig):
                return self._fitterSteps[index]
        assert False, "getActiveFitterStepConfig.  Could not find config."

    def addFitterStep(self, fitterStep : FitterStep, refFitterStep=None):
        """
        :param refFitterStep: FitterStep to insert after, or None to append.
        """
        assert fitterStep.getFitter() == None
        if refFitterStep:
            self._fitterSteps.insert(self._fitterSteps.index(refFitterStep) + 1, fitterStep)
        else:
            self._fitterSteps.append(fitterStep)
        fitterStep._setFitter(self)

    def removeFitterStep(self, fitterStep : FitterStep):
        """
        Remove fitterStep from Fitter.
        :param fitterStep: FitterStep to remove. Must not be initial config.
        :return: Next FitterStep after fitterStep, or previous if None.
        """
        assert fitterStep is not self.getInitialFitterStepConfig()
        index = self._fitterSteps.index(fitterStep)
        self._fitterSteps.remove(fitterStep)
        fitterStep._setFitter(None)
        if index >= len(self._fitterSteps):
            index = -1
        return self._fitterSteps[index]

    def _clearFields(self):
        self._modelCoordinatesField = None
        self._modelReferenceCoordinatesField = None
        self._dataCoordinatesField = None
        self._fibreField = None
        self._mesh = []  # [dimension - 1]
        self._dataHostLocationField = None  # stored mesh location field in highest dimension mesh for all data and markers
        self._dataHostCoordinatesField = None  # embedded field giving host coordinates at data location
        self._dataDeltaField = None  # self._dataHostCoordinatesField - self._markerDataCoordinatesField
        self._dataErrorField = None  # magnitude of _dataDeltaField
        self._dataWeightField = None  # field storing weight of each data and marker point
        self._activeDataNodesetGroup = None  # NodesetGroup containing all data and marker points involved in fit
        self._dataProjectionGroupNames = []  # list of group names with data point projections defined
        self._dataProjectionNodeGroupFields = []  # [dimension - 1]
        self._dataProjectionNodesetGroups = []  # [dimension - 1]
        self._dataProjectionDirectionField = None  # for storing original projection direction unit vector
        self._markerGroup = None
        self._markerNodeGroup = None
        self._markerLocationField = None
        self._markerNameField = None
        self._markerCoordinatesField = None
        self._markerDataGroup = None
        self._markerDataCoordinatesField = None
        self._markerDataNameField = None
        self._markerDataLocationGroupField = None
        self._markerDataLocationGroup = None
        self._deformActiveMeshGroup = None
        self._strainPenaltyField = None
        self._strainActiveMeshGroup = None
        self._curvaturePenaltyField = None
        self._curvatureActiveMeshGroup = None

    def load(self):
        """
        Read model and data and define fit fields and data.
        Can call again to reset fit, after parameters have changed.
        """
        self._clearFields()
        self._region = self._context.createRegion()
        self._fieldmodule = self._region.getFieldmodule()
        self._rawDataRegion = self._region.createChild("raw_data")
        self._loadModel()
        self._loadData()
        self._defineDataProjectionFields()
        # get centre and scale of data coordinates to manage fitting tolerances and steps
        datapoints = self._fieldmodule.findNodesetByFieldDomainType(Field.DOMAIN_TYPE_DATAPOINTS)
        minimums, maximums = evaluateFieldNodesetRange(self._dataCoordinatesField, datapoints)
        self._dataCentre = [ 0.5*(minimums[c] + maximums[c]) for c in range(3) ]
        self._dataScale = max((maximums[c] - minimums[c]) for c in range(3))
        if self._diagnosticLevel > 0:
            print("Load data: data coordinates centre ", self._dataCentre)
            print("Load data: data coordinates scale ", self._dataScale)
        for step in self._fitterSteps:
            step.setHasRun(False)
        self._fitterSteps[0].run()  # initial config step will calculate data projections

    def getDataCentre(self):
        """
        :return: Pre-calculated centre of data on [ x, y, z].
        """
        return self._dataCentre

    def getDataScale(self):
        """
        :return: Pre-calculated maximum span of data on x, y, or z.
        """
        return self._dataScale

    def _defineCommonMeshFields(self):
        """
        Defines fields for storing per-element strain and curvature penalties
        plus active mesh groups for each.
        """
        mesh = self.getHighestDimensionMesh()
        meshName = mesh.getName()
        dimension = mesh.getDimension()
        if dimension < 2:
            print("Scaffoldfitter: dimension < 2. Invalid model?")
            return
        with ChangeManager(self._fieldmodule):
            self._strainPenaltyField = findOrCreateFieldFiniteElement(self._fieldmodule, "strain_penalty", components_count=(9 if (dimension == 3) else 4))
            self._curvaturePenaltyField = findOrCreateFieldFiniteElement(self._fieldmodule, "curvature_penalty", components_count=(27 if (dimension == 3) else 8))
            activeMeshGroups = []
            for defname in ["deform", "strain", "curvature"]:
                activeMeshName = defname + "_active_group." + mesh.getName()
                activeElementGroup = self._fieldmodule.findFieldByName(activeMeshName).castElementGroup()
                if not activeElementGroup.isValid():
                    activeElementGroup = self._fieldmodule.createFieldElementGroup(mesh)
                    activeElementGroup.setName(activeMeshName)
                activeMeshGroups.append(activeElementGroup.getMeshGroup())
            self._deformActiveMeshGroup, self._strainActiveMeshGroup, self._curvatureActiveMeshGroup = activeMeshGroups
            # define storage for penalty fields on all elements of mesh
            elementtemplate = mesh.createElementtemplate()
            constantBasis = self._fieldmodule.createElementbasis(dimension, Elementbasis.FUNCTION_TYPE_CONSTANT)
            eft = mesh.createElementfieldtemplate(constantBasis)
            eft.setParameterMappingMode(Elementfieldtemplate.PARAMETER_MAPPING_MODE_ELEMENT)
            elementtemplate.defineField(self._strainPenaltyField, -1, eft)
            elementtemplate.defineField(self._curvaturePenaltyField, -1, eft)
            elemIter = mesh.createElementiterator()
            fieldcache = self._fieldmodule.createFieldcache()
            element = elemIter.next()
            zeroValues = [0.0]*27
            while element.isValid():
                result = element.merge(elementtemplate)
                fieldcache.setElement(element)
                self._strainPenaltyField.assignReal(fieldcache, zeroValues)
                self._curvaturePenaltyField.assignReal(fieldcache, zeroValues)
                element = elemIter.next()
            self._fieldmodule.endChange()
            self._fieldmodule.beginChange()

    def getStrainPenaltyField(self):
        return self._strainPenaltyField

    def getCurvaturePenaltyField(self):
        return self._curvaturePenaltyField

    def _loadModel(self):
        result = self._region.readFile(self._zincModelFileName)
        assert result == RESULT_OK, "Failed to load model file" + str(self._zincModelFileName)
        self._mesh = [ self._fieldmodule.findMeshByDimension(d + 1) for d in range(3) ]
        self._discoverModelCoordinatesField()
        self._discoverFibreField()
        self._defineCommonMeshFields()

    def _defineCommonDataFields(self):
        """
        Defines self._dataHostCoordinatesField to gives the value of self._modelCoordinatesField at
        embedded location self._dataHostLocationField.
        Need to call again if self._modelCoordinatesField is changed.
        """
        # need to store all data + marker locations in top-level elements for NEWTON objective
        # in future may want to support mixed dimension top-level elements
        if not (self._modelCoordinatesField and self._dataCoordinatesField):
            return  # on first load, can't call until setModelCoordinatesField and setDataCoordinatesField
        with ChangeManager(self._fieldmodule):
            mesh = self.getHighestDimensionMesh()
            datapoints = self._fieldmodule.findNodesetByFieldDomainType(Field.DOMAIN_TYPE_DATAPOINTS)
            self._dataHostLocationField = findOrCreateFieldStoredMeshLocation(self._fieldmodule, mesh, "data_location_" + mesh.getName(), managed=False)
            self._dataHostCoordinatesField = self._fieldmodule.createFieldEmbedded(self._modelCoordinatesField, self._dataHostLocationField)
            self._dataHostCoordinatesField.setName(getUniqueFieldName(self._fieldmodule, "data_host_coordinates"))
            self._dataDeltaField = self._dataHostCoordinatesField - self._dataCoordinatesField
            self._dataDeltaField.setName(getUniqueFieldName(self._fieldmodule, "data_delta"))
            self._dataErrorField = self._fieldmodule.createFieldMagnitude(self._dataDeltaField)
            self._dataErrorField.setName(getUniqueFieldName(self._fieldmodule, "data_error"))
            # store weights per-point so can maintain variable weights by for marker and data by group, dimension of host
            self._dataWeightField = findOrCreateFieldFiniteElement(self._fieldmodule, "data_weight", components_count=1)
            activeDataName = "active_data.datapoints"
            activeDataGroup = self._fieldmodule.findFieldByName(activeDataName).castNodeGroup()
            if not activeDataGroup.isValid():
                activeDataGroup = self._fieldmodule.createFieldNodeGroup(datapoints)
                activeDataGroup.setName(activeDataName)
            self._activeDataNodesetGroup = activeDataGroup.getNodesetGroup()

    def _loadData(self):
        """
        Load zinc data file into self._rawDataRegion.
        Rename data groups to exactly match model groups where they differ by case and whitespace only.
        Transfer data points (and converted nodes) into self._region.
        """
        result = self._rawDataRegion.readFile(self._zincDataFileName)
        assert result == RESULT_OK, "Failed to load data file " + str(self._zincDataFileName)
        fieldmodule = self._rawDataRegion.getFieldmodule()
        with ChangeManager(fieldmodule):
            # rename data groups to match model
            # future: match with annotation terms
            modelGroupNames = [ group.getName() for group in getGroupList(self._fieldmodule) ]
            writeDiagnostics = self.getDiagnosticLevel() > 0
            for dataGroup in getGroupList(fieldmodule):
                dataGroupName = dataGroup.getName()
                compareName = dataGroupName.strip().casefold()
                for modelGroupName in modelGroupNames:
                    if modelGroupName == dataGroupName:
                        if writeDiagnostics:
                            print("Load data: Data group '" + dataGroupName + "' found in model")
                        break
                    elif modelGroupName.strip().casefold() == compareName:
                        result = dataGroup.setName(modelGroupName)
                        if result == RESULT_OK:
                            if writeDiagnostics:
                                print("Load data: Data group '" + dataGroupName + "' found in model as '" + modelGroupName + "'. Renaming to match.")
                        else:
                            print("Error: Load data: Data group '" + dataGroupName + "' found in model as '" + modelGroupName + "'. Renaming to match FAILED.")
                            if fieldmodule.findFieldByName(modelGroupName).isValid():
                                print("    Reason: field of that name already exists.")
                        break
                else:
                    if writeDiagnostics:
                        print("Load data: Data group '" + dataGroupName + "' not found in model")
            # if there are both nodes and datapoints, offset datapoint identifiers to ensure different
            nodes = fieldmodule.findNodesetByFieldDomainType(Field.DOMAIN_TYPE_NODES)
            if nodes.getSize() > 0:
                datapoints = fieldmodule.findNodesetByFieldDomainType(Field.DOMAIN_TYPE_DATAPOINTS)
                if datapoints.getSize() > 0:
                    maximumDatapointIdentifier = max(0, getMaximumNodeIdentifier(datapoints))
                    maximumNodeIdentifier = max(0, getMaximumNodeIdentifier(nodes))
                    # this assumes identifiers are in low ranges and can be improved if there is a problem:
                    identifierOffset = 100000
                    while (maximumDatapointIdentifier > identifierOffset) or (maximumNodeIdentifier > identifierOffset):
                        assert identifierOffset < 1000000000, "Invalid node and datapoint identifier ranges"
                        identifierOffset *= 10
                    while True:
                        # logic relies on datapoints being in identifier order
                        datapoint = datapoints.createNodeiterator().next()
                        identifier = datapoint.getIdentifier()
                        if identifier >= identifierOffset:
                            break
                        result = datapoint.setIdentifier(identifier + identifierOffset)
                        assert result == RESULT_OK, "Failed to offset datapoint identifier"
                # transfer nodes as datapoints to self._region
                sir = self._rawDataRegion.createStreaminformationRegion()
                srm = sir.createStreamresourceMemory()
                sir.setResourceDomainTypes(srm, Field.DOMAIN_TYPE_NODES)
                self._rawDataRegion.write(sir)
                result, buffer = srm.getBuffer()
                assert result == RESULT_OK, "Failed to write nodes"
                buffer = buffer.replace(bytes("!#nodeset nodes", "utf-8"), bytes("!#nodeset datapoints", "utf-8"))
                sir = self._region.createStreaminformationRegion()
                srm = sir.createStreamresourceMemoryBuffer(buffer)
                result = self._region.read(sir)
                assert result == RESULT_OK, "Failed to load nodes as datapoints"
        # transfer datapoints to self._region
        sir = self._rawDataRegion.createStreaminformationRegion()
        srm = sir.createStreamresourceMemory()
        sir.setResourceDomainTypes(srm, Field.DOMAIN_TYPE_DATAPOINTS)
        self._rawDataRegion.write(sir)
        result, buffer = srm.getBuffer()
        assert result == RESULT_OK, "Failed to write datapoints"
        sir = self._region.createStreaminformationRegion()
        srm = sir.createStreamresourceMemoryBuffer(buffer)
        result = self._region.read(sir)
        assert result == RESULT_OK, "Failed to load datapoints"
        self._discoverDataCoordinatesField()
        self._discoverMarkerGroup()

    def run(self, endStep=None, modelFileNameStem=None):
        """
        Run either all remaining fitter steps or up to specified end step.
        :param endStep: Last fitter step to run, or None to run all.
        :param modelFilename: Filename stem for writing intermediate model files.
        :return: True if reloaded (so scene changed), False if not.
        """
        if not endStep:
            endStep = self._fitterSteps[-1]
        endIndex = self._fitterSteps.index(endStep)
        # reload only if necessary
        if endStep.hasRun() and (endIndex < (len(self._fitterSteps) - 1)) and self._fitterSteps[endIndex + 1].hasRun():
            # re-load to get back to current state
            self.load()
            for index in range(1, endIndex + 1):
                self._fitterSteps[index].run(modelFileNameStem + str(index) if modelFileNameStem else None)
            return True
        if endIndex == 0:
            endStep.run()  # force re-run initial config
        else:
            # run from current point up to step
            for index in range(1, endIndex + 1):
                if not self._fitterSteps[index].hasRun():
                    self._fitterSteps[index].run(modelFileNameStem + str(index) if modelFileNameStem else None)
        return False

    def getDataCoordinatesField(self):
        return self._dataCoordinatesField

    def setDataCoordinatesField(self, dataCoordinatesField : Field):
        if dataCoordinatesField == self._dataCoordinatesField:
            return
        finiteElementField = dataCoordinatesField.castFiniteElement()
        assert finiteElementField.isValid() and (finiteElementField.getNumberOfComponents() == 3)
        self._dataCoordinatesFieldName = dataCoordinatesField.getName()
        self._dataCoordinatesField = finiteElementField
        self._defineCommonDataFields()
        self._calculateMarkerDataLocations()  # needed to assign to self._dataCoordinatesField

    def setDataCoordinatesFieldByName(self, dataCoordinatesFieldName):
        self.setDataCoordinatesField(self._fieldmodule.findFieldByName(dataCoordinatesFieldName))

    def _discoverDataCoordinatesField(self):
        """
        Choose default dataCoordinates field.
        """
        self._dataCoordinatesField = None
        field = None
        if self._dataCoordinatesFieldName:
            field = self._fieldmodule.findFieldByName(self._dataCoordinatesFieldName)
        if not ((field) and field.isValid()):
            datapoints = self._fieldmodule.findNodesetByFieldDomainType(Field.DOMAIN_TYPE_DATAPOINTS)
            datapoint = datapoints.createNodeiterator().next()
            if datapoint.isValid():
                fieldcache = self._fieldmodule.createFieldcache()
                fieldcache.setNode(datapoint)
                fielditer = self._fieldmodule.createFielditerator()
                field = fielditer.next()
                while field.isValid():
                    if field.isTypeCoordinate() and (field.getNumberOfComponents() == 3) and (field.castFiniteElement().isValid()):
                        if field.isDefinedAtLocation(fieldcache):
                            break
                    field = fielditer.next()
                else:
                    field = None
        self.setDataCoordinatesField(field)

    def getMarkerGroup(self):
        return self._markerGroup

    def setMarkerGroup(self, markerGroup : Field):
        self._markerGroup = None
        self._markerGroupName = None
        self._markerNodeGroup = None
        self._markerLocationField = None
        self._markerCoordinatesField = None
        self._markerNameField = None
        self._markerDataGroup = None
        self._markerDataCoordinatesField = None
        self._markerDataNameField = None
        self._markerDataLocationGroupField = None
        self._markerDataLocationGroup = None
        if not markerGroup:
            return
        fieldGroup = markerGroup.castGroup()
        assert fieldGroup.isValid()
        self._markerGroup = fieldGroup
        self._markerGroupName = markerGroup.getName()
        nodes = self._fieldmodule.findNodesetByFieldDomainType(Field.DOMAIN_TYPE_NODES)
        self._markerNodeGroup = self._markerGroup.getFieldNodeGroup(nodes).getNodesetGroup()
        if self._markerNodeGroup.isValid():
            node = self._markerNodeGroup.createNodeiterator().next()
            if node.isValid():
                fieldcache = self._fieldmodule.createFieldcache()
                fieldcache.setNode(node)
                fielditer = self._fieldmodule.createFielditerator()
                field = fielditer.next()
                while field.isValid():
                    if field.isDefinedAtLocation(fieldcache):
                        if (not self._markerLocationField) and field.castStoredMeshLocation().isValid():
                            self._markerLocationField = field
                        elif (not self._markerNameField) and (field.getValueType() == Field.VALUE_TYPE_STRING):
                            self._markerNameField = field
                    field = fielditer.next()
                self._updateMarkerCoordinatesField()
        else:
            self._markerNodeGroup = None
        datapoints = self._fieldmodule.findNodesetByFieldDomainType(Field.DOMAIN_TYPE_DATAPOINTS)
        self._markerDataGroup = self._markerGroup.getFieldNodeGroup(datapoints).getNodesetGroup()
        if self._markerDataGroup.isValid():
            datapoint = self._markerDataGroup.createNodeiterator().next()
            if datapoint.isValid():
                fieldcache = self._fieldmodule.createFieldcache()
                fieldcache.setNode(datapoint)
                fielditer = self._fieldmodule.createFielditerator()
                field = fielditer.next()
                while field.isValid():
                    if field.isDefinedAtLocation(fieldcache):
                        if (not self._markerDataCoordinatesField) and field.isTypeCoordinate() and \
                                (field.getNumberOfComponents() == 3) and (field.castFiniteElement().isValid()):
                            self._markerDataCoordinatesField = field
                        elif (not self._markerDataNameField) and (field.getValueType() == Field.VALUE_TYPE_STRING):
                            self._markerDataNameField = field
                    field = fielditer.next()
        else:
            self._markerDataGroup = None
        self._calculateMarkerDataLocations()

    def assignDataWeights(self, fitterStepFit : FitterStep):
        """
        Assign values of the weight field for all data and marker points.
        """
        # Future: divide by linear data scale?
        # Future: divide by number of data points?
        with ChangeManager(self._fieldmodule):
            for groupName in self._dataProjectionGroupNames:
                group = self._fieldmodule.findFieldByName(groupName).castGroup()
                if not group.isValid():
                    continue
                dataGroup = self.getGroupDataProjectionNodesetGroup(group)
                if not dataGroup:
                    continue
                meshGroup = self.getGroupDataProjectionMeshGroup(group)
                dimension = meshGroup.getDimension()
                dataWeight = fitterStepFit.getGroupDataWeight(groupName)[0]
                #print("group", groupName, "dimension", dimension, "weight", dataWeight)
                fieldassignment = self._dataWeightField.createFieldassignment(
                    self._fieldmodule.createFieldConstant(dataWeight))
                fieldassignment.setNodeset(dataGroup)
                result = fieldassignment.assign()
                if result != RESULT_OK:
                    print("Incomplete assignment of data weight for group", groupName, "Result", result)
            if self._markerDataLocationGroup:
                markerWeight = fitterStepFit.getGroupDataWeight(self._markerGroupName)[0]
                #print("marker weight", markerWeight)
                fieldassignment = self._dataWeightField.createFieldassignment(
                    self._fieldmodule.createFieldConstant(markerWeight))
                fieldassignment.setNodeset(self._markerDataLocationGroup)
                result = fieldassignment.assign()
                if result != RESULT_OK:
                    print('Incomplete assignment of marker data weight', result)
            del fieldassignment

    def assignDeformationPenalties(self, fitterStepFit : FitterStep):
        """
        Assign per-element strain and curvature penalty values and build
        groups of elements for which they are non-zero.
        If element is in multiple groups with values set, value for first group found is used.
        Currently applied only to elements of highest dimension.
        :return: deformActiveMeshGroup, strainActiveMeshGroup, curvatureActiveMeshGroup
        Zinc MeshGroups over which to apply penalties: combined, strain and curvature.
        """
        # Future: divide by linear data scale?
        # Future: divide by number of data points?
        # Get list of mesh groups of highest dimension with strain, curvature penalties
        mesh = self.getHighestDimensionMesh()
        dimension = mesh.getDimension()
        strainComponents = 9 if (dimension == 3) else 4
        curvatureComponents = 27 if (dimension == 3) else 8
        groups = []
        # add None for default group
        for group in (getGroupList(self._fieldmodule) + [None]):
            if group:
                elementGroup = group.getFieldElementGroup(mesh)
                if not elementGroup.isValid():
                    continue
                meshGroup = elementGroup.getMeshGroup()
                if meshGroup.getSize() == 0:
                    continue
                groupName = group.getName()
            else:
                meshGroup = None
                groupName = None
            groupStrainPenalty, setLocally, inheritable = fitterStepFit.getGroupStrainPenalty(groupName, strainComponents)
            groupStrainPenaltyNonZero = any((s > 0.0) for s in groupStrainPenalty)
            groupStrainSet = setLocally or ((setLocally == False) and inheritable)
            groupCurvaturePenalty, setLocally, inheritable = fitterStepFit.getGroupCurvaturePenalty(groupName, curvatureComponents)
            groupCurvaturePenaltyNonZero = any((s > 0.0) for s in groupCurvaturePenalty)
            groupCurvatureSet = setLocally or ((setLocally == False) and inheritable)
            groups.append( (group, groupName, meshGroup, groupStrainPenalty, groupStrainPenaltyNonZero, groupStrainSet, groupCurvaturePenalty, groupCurvaturePenaltyNonZero, groupCurvatureSet) )
        with ChangeManager(self._fieldmodule):
            self._deformActiveMeshGroup.removeAllElements()
            self._strainActiveMeshGroup.removeAllElements()
            self._curvatureActiveMeshGroup.removeAllElements()
            elementIter = mesh.createElementiterator()
            element = elementIter.next()
            fieldcache = self._fieldmodule.createFieldcache()
            while element.isValid():
                fieldcache.setElement(element)
                strainPenalty = None
                strainPenaltyNonZero = False
                curvaturePenalty = None
                curvaturePenaltyNonZero = False
                for (group, groupName, meshGroup, groupStrainPenalty, groupStrainPenaltyNonZero, groupStrainSet, groupCurvaturePenalty, groupCurvaturePenaltyNonZero, groupCurvatureSet) in groups:
                    if (not group) or meshGroup.containsElement(element):
                        if (not strainPenalty) and (groupStrainSet or (not group)):
                            strainPenalty = groupStrainPenalty
                            strainPenaltyNonZero = groupStrainPenaltyNonZero
                        if (not curvaturePenalty) and (groupCurvatureSet or (not group)):
                            curvaturePenalty = groupCurvaturePenalty
                            curvaturePenaltyNonZero = groupCurvaturePenaltyNonZero
                # always assign strain, curvature penalties to clear to zero where not used
                self._strainPenaltyField.assignReal(fieldcache, strainPenalty)
                self._curvaturePenaltyField.assignReal(fieldcache, curvaturePenalty)
                if strainPenaltyNonZero:
                    self._strainActiveMeshGroup.addElement(element)
                    if self._diagnosticLevel > 1:
                        print("Element", element.getIdentifier(), "apply strain penalty", strainPenalty)
                if curvaturePenaltyNonZero:
                    self._curvatureActiveMeshGroup.addElement(element)
                    if self._diagnosticLevel > 1:
                        print("Element", element.getIdentifier(), "apply curvature penalty", curvaturePenalty)
                if strainPenaltyNonZero or curvaturePenaltyNonZero:
                    self._deformActiveMeshGroup.addElement(element)
                element = elementIter.next()
        return self._deformActiveMeshGroup, self._strainActiveMeshGroup, self._curvatureActiveMeshGroup

    def setMarkerGroupByName(self, markerGroupName):
        self.setMarkerGroup(self._fieldmodule.findFieldByName(markerGroupName))

    def getDataHostLocationField(self):
        return self._dataHostLocationField

    def getDataHostCoordinatesField(self):
        return self._dataHostCoordinatesField

    def getDataDeltaField(self):
        return self._dataDeltaField

    def getDataWeightField(self):
        return self._dataWeightField

    def getActiveDataNodesetGroup(self):
        return self._activeDataNodesetGroup

    def getMarkerDataFields(self):
        """
        Only call if markerGroup exists.
        :return: markerDataGroup, markerDataCoordinates, markerDataName
        """
        return self._markerDataGroup, self._markerDataCoordinatesField, self._markerDataNameField

    def getMarkerDataLocationFields(self):
        """
        Get fields giving marker location coordinates and delta on the data points (copied from nodes).
        Only call if markerGroup exists.
        :return: markerDataLocation, markerDataLocationCoordinates, markerDataDelta
        """
        # these are now common:
        return self._dataHostLocationField, self._dataHostCoordinatesField, self._dataDeltaField

    def getMarkerModelFields(self):
        """
        Only call if markerGroup exists.
        :return: markerNodeGroup, markerLocation, markerCoordinates, markerName
        """
        return self._markerNodeGroup, self._markerLocationField, self._markerCoordinatesField, self._markerNameField

    def _calculateMarkerDataLocations(self):
        """
        Called when markerGroup exists.
        Find matching marker mesh locations for marker data points.
        Only finds matching location where there is one datapoint and one node
        for each name in marker group.
        Defines datapoint group self._markerDataLocationGroup to contain those with locations.
        """
        self._markerDataLocationGroupField = None
        self._markerDataLocationGroup = None
        if not (self._markerDataGroup and self._markerDataNameField and self._markerNodeGroup and self._markerLocationField and self._markerNameField):
            return

        markerPrefix = self._markerGroupName
        # assume marker locations are in highest dimension mesh
        mesh = self.getHighestDimensionMesh()
        datapoints = self._fieldmodule.findNodesetByFieldDomainType(Field.DOMAIN_TYPE_DATAPOINTS)
        meshDimension = mesh.getDimension()
        with ChangeManager(self._fieldmodule):
            fieldcache = self._fieldmodule.createFieldcache()
            self._markerDataLocationGroupField = self._fieldmodule.createFieldNodeGroup(datapoints)
            self._markerDataLocationGroupField.setName(getUniqueFieldName(self._fieldmodule, markerPrefix + "_data_location_group"))
            self._markerDataLocationGroup = self._markerDataLocationGroupField.getNodesetGroup()
            nodetemplate = self._markerDataGroup.createNodetemplate()
            nodetemplate.defineField(self._dataHostLocationField)
            componentsCount = self._markerDataCoordinatesField.getNumberOfComponents()
            defineDataCoordinates = self._markerDataCoordinatesField != self._dataCoordinatesField
            if defineDataCoordinates:
                # define dataCoordinates on marker points for combined objective, and assign below
                assert self._dataCoordinatesField.isValid()
                nodetemplate.defineField(self._dataCoordinatesField)
            # need to define storage for marker data weight, but don't assign here
            nodetemplate.defineField(self._dataWeightField)
            datapointIter = self._markerDataGroup.createNodeiterator()
            datapoint = datapointIter.next()
            while datapoint.isValid():
                fieldcache.setNode(datapoint)
                name = self._markerDataNameField.evaluateString(fieldcache)
                # if this is the only datapoint with name:
                if name and findNodeWithName(self._markerDataGroup, self._markerDataNameField, name, ignore_case=True, strip_whitespace=True):
                    result, dataCoordinates = self._markerDataCoordinatesField.evaluateReal(fieldcache, componentsCount)
                    node = findNodeWithName(self._markerNodeGroup, self._markerNameField, name, ignore_case=True, strip_whitespace=True)
                    if (result == RESULT_OK) and node:
                        fieldcache.setNode(node)
                        element, xi = self._markerLocationField.evaluateMeshLocation(fieldcache, meshDimension)
                        if element.isValid() and (result == RESULT_OK):
                            datapoint.merge(nodetemplate)
                            fieldcache.setNode(datapoint)
                            self._dataHostLocationField.assignMeshLocation(fieldcache, element, xi)
                            if defineDataCoordinates:
                                result = self._dataCoordinatesField.assignReal(fieldcache, dataCoordinates)
                            self._markerDataLocationGroup.addNode(datapoint)
                datapoint = datapointIter.next()
            del fieldcache
        # Warn about marker points without a location in model
        markerDataGroupSize = self._markerDataGroup.getSize()
        markerDataLocationGroupSize = self._markerDataLocationGroup.getSize()
        markerNodeGroupSize = self._markerNodeGroup.getSize()
        if self.getDiagnosticLevel() > 0:
            if markerDataLocationGroupSize < markerDataGroupSize:
                print("Warning: Only " + str(markerDataLocationGroupSize) + " of " + str(markerDataGroupSize) + " marker data points have model locations")
            if markerDataLocationGroupSize < markerNodeGroupSize:
                print("Warning: Only " + str(markerDataLocationGroupSize) + " of " + str(markerNodeGroupSize) + " marker model locations used")

    def _discoverMarkerGroup(self):
        self._markerGroup = None
        self._markerNodeGroup = None
        self._markerLocationField = None
        self._markerNameField = None
        self._markerCoordinatesField = None
        markerGroup = self._fieldmodule.findFieldByName(self._markerGroupName if self._markerGroupName else "marker").castGroup()
        if not markerGroup.isValid():
            markerGroup = None
        self.setMarkerGroup(markerGroup)

    def _updateMarkerCoordinatesField(self):
        if self._modelCoordinatesField and self._markerLocationField:
            with ChangeManager(self._fieldmodule):
                markerPrefix = self._markerGroup.getName()
                self._markerCoordinatesField = self._fieldmodule.createFieldEmbedded(self._modelCoordinatesField, self._markerLocationField)
                self._markerCoordinatesField.setName(getUniqueFieldName(self._fieldmodule, markerPrefix + "_coordinates"))
        else:
            self._markerCoordinatesField = None

    def getModelCoordinatesField(self):
        return self._modelCoordinatesField

    def getModelReferenceCoordinatesField(self):
        return self._modelReferenceCoordinatesField

    def setModelCoordinatesField(self, modelCoordinatesField : Field):
        if modelCoordinatesField == self._modelCoordinatesField:
            return
        finiteElementField = modelCoordinatesField.castFiniteElement()
        assert finiteElementField.isValid() and (finiteElementField.getNumberOfComponents() == 3)
        self._modelCoordinatesField = finiteElementField
        self._modelCoordinatesFieldName = modelCoordinatesField.getName()
        modelReferenceCoordinatesFieldName = "reference_" + self._modelCoordinatesField.getName()
        orphanFieldByName(self._fieldmodule, modelReferenceCoordinatesFieldName)
        self._modelReferenceCoordinatesField = createFieldFiniteElementClone(self._modelCoordinatesField, modelReferenceCoordinatesFieldName)
        self._defineCommonDataFields()
        self._updateMarkerCoordinatesField()

    def setModelCoordinatesFieldByName(self, modelCoordinatesFieldName):
        self.setModelCoordinatesField(self._fieldmodule.findFieldByName(modelCoordinatesFieldName))

    def _discoverModelCoordinatesField(self):
        """
        Choose default modelCoordinates field.
        """
        self._modelCoordinatesField = None
        self._modelReferenceCoordinatesField = None
        field = None
        if self._modelCoordinatesFieldName:
            field = self._fieldmodule.findFieldByName(self._modelCoordinatesFieldName)
        else:
            mesh = self.getHighestDimensionMesh()
            element = mesh.createElementiterator().next()
            if element.isValid():
                fieldcache = self._fieldmodule.createFieldcache()
                fieldcache.setElement(element)
                fielditer = self._fieldmodule.createFielditerator()
                field = fielditer.next()
                while field.isValid():
                    if field.isTypeCoordinate() and (field.getNumberOfComponents() == 3) and (field.castFiniteElement().isValid()):
                        if field.isDefinedAtLocation(fieldcache):
                            break
                    field = fielditer.next()
                else:
                    field = None
        if field:
            self.setModelCoordinatesField(field)

    def getFibreField(self):
        return self._fibreField

    def setFibreField(self, fibreField : Field):
        """
        Set field used to orient strain and curvature penalties relative to element.
        :param fibreField: Fibre angles field available on elements, or None to use
        global x, y, z axes.
        """
        assert (fibreField is None) or ((fibreField.getValueType() == Field.VALUE_TYPE_REAL) and \
            (fibreField.getNumberOfComponents() <= 3)), "Scaffoldfitter: Invalid fibre field"
        self._fibreField = fibreField
        self._fibreFieldName = fibreField.getName() if (fibreField) else None

    def _discoverFibreField(self):
        """
        Find field used to orient strain and curvature penalties, if any.
        """
        self._fibreField = None
        fibreField = None
        # guarantee a zero fibres field exists
        zeroFibreFieldName = "zero fibres"
        zeroFibreField = self._fieldmodule.findFieldByName(zeroFibreFieldName)
        if not zeroFibreField.isValid():
            with ChangeManager(self._fieldmodule):
                zeroFibreField = self._fieldmodule.createFieldConstant([0.0, 0.0, 0.0])
                zeroFibreField.setName(zeroFibreFieldName)
                zeroFibreField.setManaged(True)
        if self._fibreFieldName:
            fibreField = self._fieldmodule.findFieldByName(self._fibreFieldName)
        if not (fibreField and fibreField.isValid()):
            fibreField = None  # in future, could be zeroFibreField?
        self.setFibreField(fibreField)

    def _defineDataProjectionFields(self):
        self._dataProjectionGroupNames = []
        self._dataProjectionNodeGroupFields = []
        self._dataProjectionNodesetGroups = []
        with ChangeManager(self._fieldmodule):
            datapoints = self._fieldmodule.findNodesetByFieldDomainType(Field.DOMAIN_TYPE_DATAPOINTS)
            for d in range(2):
                mesh = self._mesh[d]  # mesh1d, mesh2d
                field = self._fieldmodule.createFieldNodeGroup(datapoints)
                field.setName(getUniqueFieldName(self._fieldmodule, "data_projection_group_" + mesh.getName()))
                self._dataProjectionNodeGroupFields.append(field)
                self._dataProjectionNodesetGroups.append(field.getNodesetGroup())
            self._dataProjectionDirectionField = findOrCreateFieldFiniteElement(self._fieldmodule, "data_projection_direction",
                components_count = 3, component_names = [ "x", "y", "z" ])

    def calculateGroupDataProjections(self, fieldcache, group, dataGroup, meshGroup, meshLocation, activeFitterStepConfig : FitterStepConfig):
        """
        Project data points for group. Assumes called while ChangeManager is active for fieldmodule.
        :param group: The FieldGroup being fitted (parent of dataGroup, meshGroup).
        :param dataGroup: Nodeset group containing data points to project.
        :param meshGroup: MeshGroup containing surfaces/lines to project onto.
        :param meshLocation: FieldStoredMeshLocation to store found location in on highest dimension mesh.
        :param activeFitterStepConfig: Where to get current projection modes from.
        """
        groupName = group.getName()
        dimension = meshGroup.getDimension()
        dataProjectionNodesetGroup = self._dataProjectionNodesetGroups[dimension - 1]
        sizeBefore = dataProjectionNodesetGroup.getSize()
        dataCoordinates = self._dataCoordinatesField
        dataProportion = activeFitterStepConfig.getGroupDataProportion(groupName)[0]
        centralProjection = activeFitterStepConfig.getGroupCentralProjection(groupName)[0]
        if centralProjection:
            # get geometric centre of dataGroup
            dataCentreField = self._fieldmodule.createFieldNodesetMean(dataCoordinates, dataGroup)
            result, dataCentre = dataCentreField.evaluateReal(fieldcache, dataCoordinates.getNumberOfComponents())
            if result != RESULT_OK:
                print("Error: Centre Groups projection failed to get mean coordinates of data for group " + groupName)
                return
            #print("Centre Groups dataCentre", dataCentre)
            # get geometric centre of meshGroup
            meshGroupCoordinatesIntegral = self._fieldmodule.createFieldMeshIntegral(self._modelCoordinatesField, self._modelCoordinatesField, meshGroup)
            meshGroupCoordinatesIntegral.setNumbersOfPoints([3])
            meshGroupArea = self._fieldmodule.createFieldMeshIntegral(self._fieldmodule.createFieldConstant([1.0]), self._modelCoordinatesField, meshGroup)
            meshGroupArea.setNumbersOfPoints([3])
            result1, coordinatesIntegral = meshGroupCoordinatesIntegral.evaluateReal(fieldcache, self._modelCoordinatesField.getNumberOfComponents())
            result2, area = meshGroupArea.evaluateReal(fieldcache, 1)
            if (result1 != RESULT_OK) or (result2 != RESULT_OK) or (area <= 0.0):
                print("Error: Centre Groups projection failed to get mean coordinates of mesh for group " + groupName)
                return
            meshCentre = [ s/area for s in coordinatesIntegral ]
            #print("Centre Groups meshCentre", meshCentre)
            # offset dataCoordinates to make dataCentre coincide with meshCentre
            dataCoordinates = dataCoordinates + self._fieldmodule.createFieldConstant(sub(meshCentre, dataCentre))

        # find nearest locations on 1-D or 2-D feature but store on highest dimension mesh
        highestDimensionMesh = self.getHighestDimensionMesh()
        highestDimension = highestDimensionMesh.getDimension()
        findLocation = self._fieldmodule.createFieldFindMeshLocation(dataCoordinates, self._modelCoordinatesField, highestDimensionMesh)
        assert RESULT_OK == findLocation.setSearchMesh(meshGroup)
        findLocation.setSearchMode(FieldFindMeshLocation.SEARCH_MODE_NEAREST)
        nodeIter = dataGroup.createNodeiterator()
        node = nodeIter.next()
        dataProportionCounter = 0.5
        while node.isValid():
            dataProportionCounter += dataProportion
            if dataProportionCounter >= 1.0:
                dataProportionCounter -= 1.0
                fieldcache.setNode(node)
                element, xi = findLocation.evaluateMeshLocation(fieldcache, highestDimension)
                if element.isValid():
                    result = meshLocation.assignMeshLocation(fieldcache, element, xi)
                    assert result == RESULT_OK, "Error: Failed to assign data projection mesh location for group " + groupName
                    dataProjectionNodesetGroup.addNode(node)
            node = nodeIter.next()
        pointsProjected = dataProjectionNodesetGroup.getSize() - sizeBefore
        if pointsProjected < dataGroup.getSize():
            if self.getDiagnosticLevel() > 0:
                print("Warning: Only " + str(pointsProjected) + " of " + str(dataGroup.getSize()) + " data points projected for group " + groupName)
        # add to active group
        self._activeDataNodesetGroup.addNodesConditional(self._dataProjectionNodeGroupFields[dimension - 1])
        return 

    def getGroupDataProjectionNodesetGroup(self, group : FieldGroup):
        """
        :return: Data NodesetGroup containing points for projection of group, otherwise None.
        """
        datapoints = self._fieldmodule.findNodesetByFieldDomainType(Field.DOMAIN_TYPE_DATAPOINTS)
        dataGroupField = group.getFieldNodeGroup(datapoints)
        if dataGroupField.isValid():
            dataGroup = dataGroupField.getNodesetGroup()
            if dataGroup.getSize() > 0:
                return dataGroup
        return None

    def getGroupDataProjectionMeshGroup(self, group : FieldGroup):
        """
        :return: 2D if not 1D meshGroup containing elements for projecting data in group, otherwise None.
        """
        for dimension in range(2, 0, -1):
            elementGroupField = group.getFieldElementGroup(self._mesh[dimension - 1])
            if elementGroupField.isValid():
                meshGroup = elementGroupField.getMeshGroup()
                if meshGroup.getSize() > 0:
                    return meshGroup
        return None

    def calculateDataProjections(self, fitterStep : FitterStep):
        """
        Find projections of datapoints' coordinates onto model coordinates,
        by groups i.e. from datapoints group onto matching 2-D or 1-D mesh group.
        Calculate and store projection direction unit vector.
        """
        assert self._dataCoordinatesField and self._modelCoordinatesField
        activeFitterStepConfig = self.getActiveFitterStepConfig(fitterStep)
        with ChangeManager(self._fieldmodule):
            # build group of active data and marker points
            self._activeDataNodesetGroup.removeAllNodes()
            if self._markerDataLocationGroupField:
                self._activeDataNodesetGroup.addNodesConditional(self._markerDataLocationGroupField)

            findMeshLocation = None
            datapoints = self._fieldmodule.findNodesetByFieldDomainType(Field.DOMAIN_TYPE_DATAPOINTS)
            fieldcache = self._fieldmodule.createFieldcache()
            for d in range(2):
                self._dataProjectionNodesetGroups[d].removeAllNodes()
            groups = getGroupList(self._fieldmodule)
            for group in groups:
                groupName = group.getName()
                dataGroup = self.getGroupDataProjectionNodesetGroup(group)
                if not dataGroup:
                    continue
                meshGroup = self.getGroupDataProjectionMeshGroup(group)
                if not meshGroup:
                    if self.getDiagnosticLevel() > 0:
                        if group != self._markerGroup:
                            print("Warning: Cannot project data for group " + groupName + " as no matching mesh group")
                    continue
                dimension = meshGroup.getDimension()
                if groupName not in self._dataProjectionGroupNames:
                    self._dataProjectionGroupNames.append(groupName)  # so only define mesh location, or warn once
                    fieldcache.setNode(dataGroup.createNodeiterator().next())
                    if not self._dataCoordinatesField.isDefinedAtLocation(fieldcache):
                        if self.getDiagnosticLevel() > 0:
                            print("Warning: Cannot project data for group " + groupName + " as field " + self._dataCoordinatesField.getName() + " is not defined on data")
                        continue
                    # define self._dataHostLocationField and self._dataProjectionDirectionField on data Group:
                    nodetemplate = datapoints.createNodetemplate()
                    nodetemplate.defineField(self._dataHostLocationField)
                    # need to define storage for marker data weight, but don't assign here
                    nodetemplate.defineField(self._dataWeightField)
                    nodetemplate.defineField(self._dataProjectionDirectionField)
                    nodeIter = dataGroup.createNodeiterator()
                    node = nodeIter.next()
                    while node.isValid():
                        result = node.merge(nodetemplate)
                        #print("node",node.getIdentifier(),"result",result)
                        node = nodeIter.next()
                    del nodetemplate
                self.calculateGroupDataProjections(fieldcache, group, dataGroup, meshGroup, self._dataHostLocationField, activeFitterStepConfig)

            # Store data projection directions
            for dimension in range(1, 3):
                nodesetGroup = self._dataProjectionNodesetGroups[dimension - 1]
                if nodesetGroup.getSize() > 0:
                    fieldassignment = self._dataProjectionDirectionField.createFieldassignment(
                        self._fieldmodule.createFieldNormalise(self._dataDeltaField))
                    fieldassignment.setNodeset(nodesetGroup)
                    result = fieldassignment.assign()
                    assert result in [ RESULT_OK, RESULT_WARNING_PART_DONE ], \
                        "Error:  Failed to assign data projection directions for dimension " + str(dimension)
                    del fieldassignment

            if self.getDiagnosticLevel() > 0:
                # Warn about unprojected points
                unprojectedDatapoints = self._fieldmodule.createFieldNodeGroup(datapoints).getNodesetGroup()
                unprojectedDatapoints.addNodesConditional(self._fieldmodule.createFieldIsDefined(self._dataCoordinatesField))
                for d in range(2):
                    unprojectedDatapoints.removeNodesConditional(self._dataProjectionNodeGroupFields[d])
                unprojectedCount = unprojectedDatapoints.getSize()
                if unprojectedCount > 0:
                    print("Warning: " + str(unprojectedCount) + " data points with data coordinates have not been projected")
                del unprojectedDatapoints

            # remove temporary objects before ChangeManager exits
            del fieldcache

    def getDataProjectionDirectionField(self):
        return self._dataProjectionDirectionField

    def getDataProjectionGroupNames(self):
        return self._dataProjectionGroupNames

    def getDataProjectionNodeGroupField(self, dimension):
        assert 1 <= dimension <= 2
        return self._dataProjectionNodeGroupFields[dimension - 1]

    def getDataProjectionNodesetGroup(self, dimension):
        assert 1 <= dimension <= 2
        return self._dataProjectionNodesetGroups[dimension - 1]

    def getDataProjectionCoordinatesField(self, dimension):
        """
        :return: Field giving coordinates of projections of data points on mesh of dimension.
        GRC remove - only used in GeometricFitStep
        """
        assert 1 <= dimension <= 2
        return self._dataHostCoordinatesField

    def getDataProjectionDeltaField(self, dimension):
        """
        :return: Field giving delta coordinates (projection coordinates - data coordinates)
        for data points on mesh of dimension.
        GRC remove - only used in GeometricFitStep
        """
        assert 1 <= dimension <= 2
        return self._dataDeltaField

    def getDataProjectionErrorField(self, dimension):
        """
        :return: Field giving magnitude of data point delta coordinates.
        GRC remove - only used in GeometricFitStep
        """
        assert 1 <= dimension <= 2
        return self._dataErrorField

    def getMarkerDataLocationGroupField(self):
        return self._markerDataLocationGroupField

    def getMarkerDataLocationNodesetGroup(self):
        return self._markerDataLocationGroup

    def getMarkerDataLocationField(self):
        return self._markerDataLocationField

    def getContext(self):
        return self._context

    def getZincVersion(self):
        """
        :return: zinc version numbers [major, minor, patch].
        """
        return self._zincVersion

    def getRegion(self):
        return self._region

    def getFieldmodule(self):
        return self._fieldmodule

    def getFitterSteps(self):
        return self._fitterSteps

    def getMesh(self, dimension):
        assert 1 <= dimension <= 3
        return self._mesh[dimension - 1]

    def getHighestDimensionMesh(self):
        """
        :return: Highest dimension mesh with elements in it, or None if none.
        """
        for d in range(2, -1, -1):
            mesh = self._mesh[d]
            if mesh.getSize() > 0:
                return mesh
        return None

    def evaluateNodeGroupMeanCoordinates(self, groupName, coordinatesFieldName, isData = False):
        group = self._fieldmodule.findFieldByName(groupName).castGroup()
        assert group.isValid()
        nodeset = self._fieldmodule.findNodesetByFieldDomainType(Field.DOMAIN_TYPE_DATAPOINTS if isData else Field.DOMAIN_TYPE_NODES)
        nodesetGroup = group.getFieldNodeGroup(nodeset).getNodesetGroup()
        assert nodesetGroup.isValid()
        coordinates = self._fieldmodule.findFieldByName(coordinatesFieldName)
        return evaluateFieldNodesetMean(coordinates, nodesetGroup)

    def getDiagnosticLevel(self):
        return self._diagnosticLevel

    def setDiagnosticLevel(self, diagnosticLevel):
        """
        :param diagnosticLevel: 0 = no diagnostic messages. 1 = Information and warning messages. 2 = Also optimisation reports.
        """
        assert diagnosticLevel >= 0
        self._diagnosticLevel = diagnosticLevel

    def updateModelReferenceCoordinates(self):
        assignFieldParameters(self._modelReferenceCoordinatesField, self._modelCoordinatesField)

    def writeModel(self, modelFileName):
        """
        Write model nodes and elements with model coordinates field to file.
        """
        sir = self._region.createStreaminformationRegion()
        sir.setRecursionMode(sir.RECURSION_MODE_OFF)
        srf = sir.createStreamresourceFile(modelFileName)
        sir.setResourceFieldNames(srf, [self._modelCoordinatesFieldName])
        sir.setResourceDomainTypes(srf, Field.DOMAIN_TYPE_NODES | Field.DOMAIN_TYPE_MESH1D | Field.DOMAIN_TYPE_MESH2D | Field.DOMAIN_TYPE_MESH3D)
        result = self._region.write(sir)
        #loggerMessageCount = self._logger.getNumberOfMessages()
        #if loggerMessageCount > 0:
        #    for i in range(1, loggerMessageCount + 1):
        #        print(self._logger.getMessageTypeAtIndex(i), self._logger.getMessageTextAtIndex(i))
        #    self._logger.removeAllMessages()
        assert result == RESULT_OK

    def writeData(self, fileName):
        sir = self._region.createStreaminformationRegion()
        sir.setRecursionMode(sir.RECURSION_MODE_OFF)
        sr = sir.createStreamresourceFile(fileName)
        sir.setResourceDomainTypes(sr, Field.DOMAIN_TYPE_DATAPOINTS)
        self._region.write(sir)<|MERGE_RESOLUTION|>--- conflicted
+++ resolved
@@ -2,15 +2,10 @@
 Main class for fitting scaffolds.
 """
 
-import sys
-<<<<<<< HEAD
 import json
 
-=======
->>>>>>> d6d54a8c
 from opencmiss.maths.vectorops import sub
-from opencmiss.utils.zinc.field import assignFieldParameters, createFieldFiniteElementClone, getGroupList, getManagedFieldNames, \
-    findOrCreateFieldFiniteElement, findOrCreateFieldGroup, findOrCreateFieldNodeGroup, findOrCreateFieldStoredMeshLocation, \
+from opencmiss.utils.zinc.field import assignFieldParameters, createFieldFiniteElementClone, getGroupList, findOrCreateFieldFiniteElement, findOrCreateFieldStoredMeshLocation, \
     getUniqueFieldName, orphanFieldByName
 from opencmiss.utils.zinc.finiteelement import evaluateFieldNodesetMean, evaluateFieldNodesetRange, findNodeWithName, getMaximumNodeIdentifier
 from opencmiss.utils.zinc.general import ChangeManager
@@ -18,14 +13,13 @@
 from opencmiss.zinc.element import Elementbasis, Elementfieldtemplate
 from opencmiss.zinc.field import Field, FieldFindMeshLocation, FieldGroup
 from opencmiss.zinc.result import RESULT_OK, RESULT_WARNING_PART_DONE
-
 from scaffoldfitter.fitterstep import FitterStep
 from scaffoldfitter.fitterstepconfig import FitterStepConfig
 
 
 class Fitter:
 
-    def __init__(self, zincModelFileName : str, zincDataFileName : str):
+    def __init__(self, zincModelFileName: str, zincDataFileName: str):
         """
         :param zincModelFileName: Name of zinc file supplying model to fit.
         :param zincDataFileName: Name of zinc filed supplying data to fit to.
@@ -79,7 +73,7 @@
         fitterStep = FitterStepConfig()
         self.addFitterStep(fitterStep)
 
-    def decodeSettingsJSON(self, s : str, decoder):
+    def decodeSettingsJSON(self, s: str, decoder):
         """
         Define Fitter from JSON serialisation output by encodeSettingsJSON.
         :param s: String of JSON encoded Fitter settings.
@@ -107,13 +101,13 @@
         :return: String JSON encoding of Fitter settings.
         """
         dct = {
-            "modelCoordinatesField" : self._modelCoordinatesFieldName,
-            "dataCoordinatesField" : self._dataCoordinatesFieldName,
-            "fibreField" : self._fibreFieldName,
-            "markerGroup" : self._markerGroupName,
-            "diagnosticLevel" : self._diagnosticLevel,
-            "fitterSteps" : [ fitterStep.encodeSettingsJSONDict() for fitterStep in self._fitterSteps ]
-            }
+            "modelCoordinatesField": self._modelCoordinatesFieldName,
+            "dataCoordinatesField": self._dataCoordinatesFieldName,
+            "fibreField": self._fibreFieldName,
+            "markerGroup": self._markerGroupName,
+            "diagnosticLevel": self._diagnosticLevel,
+            "fitterSteps": [fitterStep.encodeSettingsJSONDict() for fitterStep in self._fitterSteps]
+        }
         return json.dumps(dct, sort_keys=False, indent=4)
 
     def getInitialFitterStepConfig(self):
@@ -122,7 +116,7 @@
         """
         return self._fitterSteps[0]
 
-    def getInheritFitterStep(self, refFitterStep : FitterStep):
+    def getInheritFitterStep(self, refFitterStep: FitterStep):
         """
         Get last FitterStep of same type as refFitterStep or None if
         refFitterStep is the first.
@@ -133,7 +127,7 @@
                 return self._fitterSteps[index]
         return None
 
-    def getInheritFitterStepConfig(self, refFitterStep : FitterStep):
+    def getInheritFitterStepConfig(self, refFitterStep: FitterStep):
         """
         Get last FitterStepConfig applicable to refFitterStep or None if
         refFitterStep is the first.
@@ -143,7 +137,7 @@
                 return self._fitterSteps[index]
         return None
 
-    def getActiveFitterStepConfig(self, refFitterStep : FitterStep):
+    def getActiveFitterStepConfig(self, refFitterStep: FitterStep):
         """
         Get latest FitterStepConfig applicable to refFitterStep.
         Can be itself.
@@ -153,7 +147,7 @@
                 return self._fitterSteps[index]
         assert False, "getActiveFitterStepConfig.  Could not find config."
 
-    def addFitterStep(self, fitterStep : FitterStep, refFitterStep=None):
+    def addFitterStep(self, fitterStep: FitterStep, refFitterStep=None):
         """
         :param refFitterStep: FitterStep to insert after, or None to append.
         """
@@ -164,7 +158,7 @@
             self._fitterSteps.append(fitterStep)
         fitterStep._setFitter(self)
 
-    def removeFitterStep(self, fitterStep : FitterStep):
+    def removeFitterStep(self, fitterStep: FitterStep):
         """
         Remove fitterStep from Fitter.
         :param fitterStep: FitterStep to remove. Must not be initial config.
@@ -225,7 +219,7 @@
         # get centre and scale of data coordinates to manage fitting tolerances and steps
         datapoints = self._fieldmodule.findNodesetByFieldDomainType(Field.DOMAIN_TYPE_DATAPOINTS)
         minimums, maximums = evaluateFieldNodesetRange(self._dataCoordinatesField, datapoints)
-        self._dataCentre = [ 0.5*(minimums[c] + maximums[c]) for c in range(3) ]
+        self._dataCentre = [0.5 * (minimums[c] + maximums[c]) for c in range(3)]
         self._dataScale = max((maximums[c] - minimums[c]) for c in range(3))
         if self._diagnosticLevel > 0:
             print("Load data: data coordinates centre ", self._dataCentre)
@@ -279,7 +273,7 @@
             elemIter = mesh.createElementiterator()
             fieldcache = self._fieldmodule.createFieldcache()
             element = elemIter.next()
-            zeroValues = [0.0]*27
+            zeroValues = [0.0] * 27
             while element.isValid():
                 result = element.merge(elementtemplate)
                 fieldcache.setElement(element)
@@ -298,7 +292,7 @@
     def _loadModel(self):
         result = self._region.readFile(self._zincModelFileName)
         assert result == RESULT_OK, "Failed to load model file" + str(self._zincModelFileName)
-        self._mesh = [ self._fieldmodule.findMeshByDimension(d + 1) for d in range(3) ]
+        self._mesh = [self._fieldmodule.findMeshByDimension(d + 1) for d in range(3)]
         self._discoverModelCoordinatesField()
         self._discoverFibreField()
         self._defineCommonMeshFields()
@@ -344,7 +338,7 @@
         with ChangeManager(fieldmodule):
             # rename data groups to match model
             # future: match with annotation terms
-            modelGroupNames = [ group.getName() for group in getGroupList(self._fieldmodule) ]
+            modelGroupNames = [group.getName() for group in getGroupList(self._fieldmodule)]
             writeDiagnostics = self.getDiagnosticLevel() > 0
             for dataGroup in getGroupList(fieldmodule):
                 dataGroupName = dataGroup.getName()
@@ -442,7 +436,7 @@
     def getDataCoordinatesField(self):
         return self._dataCoordinatesField
 
-    def setDataCoordinatesField(self, dataCoordinatesField : Field):
+    def setDataCoordinatesField(self, dataCoordinatesField: Field):
         if dataCoordinatesField == self._dataCoordinatesField:
             return
         finiteElementField = dataCoordinatesField.castFiniteElement()
@@ -483,7 +477,7 @@
     def getMarkerGroup(self):
         return self._markerGroup
 
-    def setMarkerGroup(self, markerGroup : Field):
+    def setMarkerGroup(self, markerGroup: Field):
         self._markerGroup = None
         self._markerGroupName = None
         self._markerNodeGroup = None
@@ -541,7 +535,7 @@
             self._markerDataGroup = None
         self._calculateMarkerDataLocations()
 
-    def assignDataWeights(self, fitterStepFit : FitterStep):
+    def assignDataWeights(self, fitterStepFit: FitterStep):
         """
         Assign values of the weight field for all data and marker points.
         """
@@ -558,7 +552,7 @@
                 meshGroup = self.getGroupDataProjectionMeshGroup(group)
                 dimension = meshGroup.getDimension()
                 dataWeight = fitterStepFit.getGroupDataWeight(groupName)[0]
-                #print("group", groupName, "dimension", dimension, "weight", dataWeight)
+                # print("group", groupName, "dimension", dimension, "weight", dataWeight)
                 fieldassignment = self._dataWeightField.createFieldassignment(
                     self._fieldmodule.createFieldConstant(dataWeight))
                 fieldassignment.setNodeset(dataGroup)
@@ -567,7 +561,7 @@
                     print("Incomplete assignment of data weight for group", groupName, "Result", result)
             if self._markerDataLocationGroup:
                 markerWeight = fitterStepFit.getGroupDataWeight(self._markerGroupName)[0]
-                #print("marker weight", markerWeight)
+                # print("marker weight", markerWeight)
                 fieldassignment = self._dataWeightField.createFieldassignment(
                     self._fieldmodule.createFieldConstant(markerWeight))
                 fieldassignment.setNodeset(self._markerDataLocationGroup)
@@ -576,7 +570,7 @@
                     print('Incomplete assignment of marker data weight', result)
             del fieldassignment
 
-    def assignDeformationPenalties(self, fitterStepFit : FitterStep):
+    def assignDeformationPenalties(self, fitterStepFit: FitterStep):
         """
         Assign per-element strain and curvature penalty values and build
         groups of elements for which they are non-zero.
@@ -612,7 +606,8 @@
             groupCurvaturePenalty, setLocally, inheritable = fitterStepFit.getGroupCurvaturePenalty(groupName, curvatureComponents)
             groupCurvaturePenaltyNonZero = any((s > 0.0) for s in groupCurvaturePenalty)
             groupCurvatureSet = setLocally or ((setLocally == False) and inheritable)
-            groups.append( (group, groupName, meshGroup, groupStrainPenalty, groupStrainPenaltyNonZero, groupStrainSet, groupCurvaturePenalty, groupCurvaturePenaltyNonZero, groupCurvatureSet) )
+            groups.append((group, groupName, meshGroup, groupStrainPenalty, groupStrainPenaltyNonZero, groupStrainSet, groupCurvaturePenalty, groupCurvaturePenaltyNonZero,
+                           groupCurvatureSet))
         with ChangeManager(self._fieldmodule):
             self._deformActiveMeshGroup.removeAllElements()
             self._strainActiveMeshGroup.removeAllElements()
@@ -626,7 +621,8 @@
                 strainPenaltyNonZero = False
                 curvaturePenalty = None
                 curvaturePenaltyNonZero = False
-                for (group, groupName, meshGroup, groupStrainPenalty, groupStrainPenaltyNonZero, groupStrainSet, groupCurvaturePenalty, groupCurvaturePenaltyNonZero, groupCurvatureSet) in groups:
+                for (group, groupName, meshGroup, groupStrainPenalty, groupStrainPenaltyNonZero, groupStrainSet, groupCurvaturePenalty, groupCurvaturePenaltyNonZero,
+                     groupCurvatureSet) in groups:
                     if (not group) or meshGroup.containsElement(element):
                         if (not strainPenalty) and (groupStrainSet or (not group)):
                             strainPenalty = groupStrainPenalty
@@ -781,7 +777,7 @@
     def getModelReferenceCoordinatesField(self):
         return self._modelReferenceCoordinatesField
 
-    def setModelCoordinatesField(self, modelCoordinatesField : Field):
+    def setModelCoordinatesField(self, modelCoordinatesField: Field):
         if modelCoordinatesField == self._modelCoordinatesField:
             return
         finiteElementField = modelCoordinatesField.castFiniteElement()
@@ -827,14 +823,14 @@
     def getFibreField(self):
         return self._fibreField
 
-    def setFibreField(self, fibreField : Field):
+    def setFibreField(self, fibreField: Field):
         """
         Set field used to orient strain and curvature penalties relative to element.
         :param fibreField: Fibre angles field available on elements, or None to use
         global x, y, z axes.
         """
         assert (fibreField is None) or ((fibreField.getValueType() == Field.VALUE_TYPE_REAL) and \
-            (fibreField.getNumberOfComponents() <= 3)), "Scaffoldfitter: Invalid fibre field"
+                                        (fibreField.getNumberOfComponents() <= 3)), "Scaffoldfitter: Invalid fibre field"
         self._fibreField = fibreField
         self._fibreFieldName = fibreField.getName() if (fibreField) else None
 
@@ -871,9 +867,9 @@
                 self._dataProjectionNodeGroupFields.append(field)
                 self._dataProjectionNodesetGroups.append(field.getNodesetGroup())
             self._dataProjectionDirectionField = findOrCreateFieldFiniteElement(self._fieldmodule, "data_projection_direction",
-                components_count = 3, component_names = [ "x", "y", "z" ])
-
-    def calculateGroupDataProjections(self, fieldcache, group, dataGroup, meshGroup, meshLocation, activeFitterStepConfig : FitterStepConfig):
+                                                                                components_count=3, component_names=["x", "y", "z"])
+
+    def calculateGroupDataProjections(self, fieldcache, group, dataGroup, meshGroup, meshLocation, activeFitterStepConfig: FitterStepConfig):
         """
         Project data points for group. Assumes called while ChangeManager is active for fieldmodule.
         :param group: The FieldGroup being fitted (parent of dataGroup, meshGroup).
@@ -896,7 +892,7 @@
             if result != RESULT_OK:
                 print("Error: Centre Groups projection failed to get mean coordinates of data for group " + groupName)
                 return
-            #print("Centre Groups dataCentre", dataCentre)
+            # print("Centre Groups dataCentre", dataCentre)
             # get geometric centre of meshGroup
             meshGroupCoordinatesIntegral = self._fieldmodule.createFieldMeshIntegral(self._modelCoordinatesField, self._modelCoordinatesField, meshGroup)
             meshGroupCoordinatesIntegral.setNumbersOfPoints([3])
@@ -907,8 +903,8 @@
             if (result1 != RESULT_OK) or (result2 != RESULT_OK) or (area <= 0.0):
                 print("Error: Centre Groups projection failed to get mean coordinates of mesh for group " + groupName)
                 return
-            meshCentre = [ s/area for s in coordinatesIntegral ]
-            #print("Centre Groups meshCentre", meshCentre)
+            meshCentre = [s / area for s in coordinatesIntegral]
+            # print("Centre Groups meshCentre", meshCentre)
             # offset dataCoordinates to make dataCentre coincide with meshCentre
             dataCoordinates = dataCoordinates + self._fieldmodule.createFieldConstant(sub(meshCentre, dataCentre))
 
@@ -938,9 +934,9 @@
                 print("Warning: Only " + str(pointsProjected) + " of " + str(dataGroup.getSize()) + " data points projected for group " + groupName)
         # add to active group
         self._activeDataNodesetGroup.addNodesConditional(self._dataProjectionNodeGroupFields[dimension - 1])
-        return 
-
-    def getGroupDataProjectionNodesetGroup(self, group : FieldGroup):
+        return
+
+    def getGroupDataProjectionNodesetGroup(self, group: FieldGroup):
         """
         :return: Data NodesetGroup containing points for projection of group, otherwise None.
         """
@@ -952,7 +948,7 @@
                 return dataGroup
         return None
 
-    def getGroupDataProjectionMeshGroup(self, group : FieldGroup):
+    def getGroupDataProjectionMeshGroup(self, group: FieldGroup):
         """
         :return: 2D if not 1D meshGroup containing elements for projecting data in group, otherwise None.
         """
@@ -964,7 +960,7 @@
                     return meshGroup
         return None
 
-    def calculateDataProjections(self, fitterStep : FitterStep):
+    def calculateDataProjections(self, fitterStep: FitterStep):
         """
         Find projections of datapoints' coordinates onto model coordinates,
         by groups i.e. from datapoints group onto matching 2-D or 1-D mesh group.
@@ -1013,7 +1009,7 @@
                     node = nodeIter.next()
                     while node.isValid():
                         result = node.merge(nodetemplate)
-                        #print("node",node.getIdentifier(),"result",result)
+                        # print("node",node.getIdentifier(),"result",result)
                         node = nodeIter.next()
                     del nodetemplate
                 self.calculateGroupDataProjections(fieldcache, group, dataGroup, meshGroup, self._dataHostLocationField, activeFitterStepConfig)
@@ -1026,7 +1022,7 @@
                         self._fieldmodule.createFieldNormalise(self._dataDeltaField))
                     fieldassignment.setNodeset(nodesetGroup)
                     result = fieldassignment.assign()
-                    assert result in [ RESULT_OK, RESULT_WARNING_PART_DONE ], \
+                    assert result in [RESULT_OK, RESULT_WARNING_PART_DONE], \
                         "Error:  Failed to assign data projection directions for dimension " + str(dimension)
                     del fieldassignment
 
@@ -1124,7 +1120,7 @@
                 return mesh
         return None
 
-    def evaluateNodeGroupMeanCoordinates(self, groupName, coordinatesFieldName, isData = False):
+    def evaluateNodeGroupMeanCoordinates(self, groupName, coordinatesFieldName, isData=False):
         group = self._fieldmodule.findFieldByName(groupName).castGroup()
         assert group.isValid()
         nodeset = self._fieldmodule.findNodesetByFieldDomainType(Field.DOMAIN_TYPE_DATAPOINTS if isData else Field.DOMAIN_TYPE_NODES)
@@ -1156,8 +1152,8 @@
         sir.setResourceFieldNames(srf, [self._modelCoordinatesFieldName])
         sir.setResourceDomainTypes(srf, Field.DOMAIN_TYPE_NODES | Field.DOMAIN_TYPE_MESH1D | Field.DOMAIN_TYPE_MESH2D | Field.DOMAIN_TYPE_MESH3D)
         result = self._region.write(sir)
-        #loggerMessageCount = self._logger.getNumberOfMessages()
-        #if loggerMessageCount > 0:
+        # loggerMessageCount = self._logger.getNumberOfMessages()
+        # if loggerMessageCount > 0:
         #    for i in range(1, loggerMessageCount + 1):
         #        print(self._logger.getMessageTypeAtIndex(i), self._logger.getMessageTextAtIndex(i))
         #    self._logger.removeAllMessages()
