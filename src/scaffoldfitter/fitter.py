"""
Main class for fitting scaffolds.
"""

import json
<<<<<<< HEAD

from opencmiss.maths.vectorops import sub
from opencmiss.utils.zinc.field import assignFieldParameters, createFieldFiniteElementClone, getGroupList, findOrCreateFieldFiniteElement, findOrCreateFieldStoredMeshLocation, \
=======
from opencmiss.maths.vectorops import sub
from opencmiss.utils.zinc.field import assignFieldParameters, createFieldFiniteElementClone, getGroupList, \
    findOrCreateFieldFiniteElement, findOrCreateFieldStoredMeshLocation, \
>>>>>>> 528182ce
    getUniqueFieldName, orphanFieldByName
from opencmiss.utils.zinc.finiteelement import evaluateFieldNodesetMean, evaluateFieldNodesetRange, findNodeWithName, \
    getMaximumNodeIdentifier
from opencmiss.utils.zinc.general import ChangeManager
from opencmiss.zinc.context import Context
from opencmiss.zinc.element import Elementbasis, Elementfieldtemplate
from opencmiss.zinc.field import Field, FieldFindMeshLocation, FieldGroup
from opencmiss.zinc.result import RESULT_OK, RESULT_WARNING_PART_DONE
from scaffoldfitter.fitterstep import FitterStep
from scaffoldfitter.fitterstepconfig import FitterStepConfig
from scaffoldfitter.fitterstepfit import FitterStepFit


class Fitter:

    def __init__(self, zincModelFileName: str, zincDataFileName: str):
        """
        :param zincModelFileName: Name of zinc file supplying model to fit.
        :param zincDataFileName: Name of zinc filed supplying data to fit to.
        """
        self._zincModelFileName = zincModelFileName
        self._zincDataFileName = zincDataFileName
        self._context = Context("Scaffoldfitter")
        self._zincVersion = self._context.getVersion()[1]
        self._logger = self._context.getLogger()
        self._region = None
        self._rawDataRegion = None
        self._fieldmodule = None
        self._modelCoordinatesField = None
        self._modelCoordinatesFieldName = None
        self._modelReferenceCoordinatesField = None
        self._dataCoordinatesField = None
        self._dataCoordinatesFieldName = None
        # fibre field is used to orient strain/curvature penalties. None=global axes
        self._fibreField = None
        self._fibreFieldName = None
        self._mesh = []  # [dimension - 1]
        self._dataHostLocationField = None  # stored mesh location field in highest dimension mesh for all data, markers
        self._dataHostCoordinatesField = None  # embedded field giving host coordinates at data location
        self._dataDeltaField = None  # self._dataHostCoordinatesField - self._markerDataCoordinatesField
        self._dataErrorField = None  # magnitude of _dataDeltaField
        self._dataWeightField = None  # field storing weight of each data and marker point
        self._activeDataNodesetGroup = None  # NodesetGroup containing all data and marker points involved in fit
        self._dataProjectionGroupNames = []  # list of group names with data point projections defined
        self._dataProjectionNodeGroupFields = []  # [dimension - 1]
        self._dataProjectionNodesetGroups = []  # [dimension - 1]
        self._dataProjectionDirectionField = None  # for storing original projection direction unit vector
        self._markerGroup = None
        self._markerGroupName = None
        self._markerNodeGroup = None
        self._markerLocationField = None
        self._markerNameField = None
        self._markerCoordinatesField = None
        self._markerDataGroup = None
        self._markerDataCoordinatesField = None
        self._markerDataNameField = None
        self._markerDataLocationGroupField = None
        self._markerDataLocationGroup = None
        self._deformActiveMeshGroup = None  # group containing union of strain, curvature active elements
        self._strainPenaltyField = None  # field storing strain penalty as per-element constant
        self._strainActiveMeshGroup = None  # group owning active elements with strain penalties
        self._curvaturePenaltyField = None  # field storing curvature penalty as per-element constant
        self._curvatureActiveMeshGroup = None  # group owning active elements with curvature penalties
        self._dataCentre = [0.0, 0.0, 0.0]
        self._dataScale = 1.0
        self._diagnosticLevel = 0
        # must always have an initial FitterStepConfig - which can never be removed
        self._fitterSteps = []
        fitterStep = FitterStepConfig()
        self.addFitterStep(fitterStep)

    def decodeSettingsJSON(self, s: str, decoder):
        """
        Define Fitter from JSON serialisation output by encodeSettingsJSON.
        :param s: String of JSON encoded Fitter settings.
        :param decoder: decodeJSONFitterSteps(fitter, dct) for decodings FitterSteps.
        """
        # clear fitter steps and load from json. Later assert there is an initial config step
        oldFitterSteps = self._fitterSteps
        self._fitterSteps = []
        settings = json.loads(s, object_hook=lambda dct: decoder(self, dct))
        # self._fitterSteps will already be populated by decoder
        # ensure there is a first config step:
        if (len(self._fitterSteps) > 0) and isinstance(self._fitterSteps[0], FitterStepConfig):
            # field names are read (default to None), fields are found on load
            self._modelCoordinatesFieldName = settings.get("modelCoordinatesField")
            self._dataCoordinatesFieldName = settings.get("dataCoordinatesField")
            self._fibreFieldName = settings.get("fibreField")
            self._markerGroupName = settings.get("markerGroup")
            self._diagnosticLevel = settings["diagnosticLevel"]
        else:
            self._fitterSteps = oldFitterSteps
            assert False, "Missing initial config step"

    def encodeSettingsJSON(self) -> str:
        """
        :return: String JSON encoding of Fitter settings.
        """
        dct = {
            "modelCoordinatesField": self._modelCoordinatesFieldName,
            "dataCoordinatesField": self._dataCoordinatesFieldName,
            "fibreField": self._fibreFieldName,
            "markerGroup": self._markerGroupName,
            "diagnosticLevel": self._diagnosticLevel,
            "fitterSteps": [fitterStep.encodeSettingsJSONDict() for fitterStep in self._fitterSteps]
<<<<<<< HEAD
        }
=======
            }
>>>>>>> 528182ce
        return json.dumps(dct, sort_keys=False, indent=4)

    def getInitialFitterStepConfig(self):
        """
        Get first fitter step which must exist and be a FitterStepConfig.
        """
        return self._fitterSteps[0]

    def getInheritFitterStep(self, refFitterStep: FitterStep):
        """
        Get last FitterStep of same type as refFitterStep or None if
        refFitterStep is the first.
        """
        refType = type(refFitterStep)
        for index in range(self._fitterSteps.index(refFitterStep) - 1, -1, -1):
            if type(self._fitterSteps[index]) == refType:
                return self._fitterSteps[index]
        return None

    def getInheritFitterStepConfig(self, refFitterStep: FitterStep):
        """
        Get last FitterStepConfig applicable to refFitterStep or None if
        refFitterStep is the first.
        """
        for index in range(self._fitterSteps.index(refFitterStep) - 1, -1, -1):
            if isinstance(self._fitterSteps[index], FitterStepConfig):
                return self._fitterSteps[index]
        return None

    def getActiveFitterStepConfig(self, refFitterStep: FitterStep):
        """
        Get latest FitterStepConfig applicable to refFitterStep.
        Can be itself.
        """
        for index in range(self._fitterSteps.index(refFitterStep), -1, -1):
            if isinstance(self._fitterSteps[index], FitterStepConfig):
                return self._fitterSteps[index]
        assert False, "getActiveFitterStepConfig.  Could not find config."

    def addFitterStep(self, fitterStep: FitterStep, refFitterStep=None):
        """
        :param fitterStep: FitterStep to add.
        :param refFitterStep: FitterStep to insert after, or None to append.
        """
        assert fitterStep.getFitter() is None
        if refFitterStep:
            self._fitterSteps.insert(self._fitterSteps.index(refFitterStep) + 1, fitterStep)
        else:
            self._fitterSteps.append(fitterStep)
        fitterStep.setFitter(self)

    def removeFitterStep(self, fitterStep: FitterStep):
        """
        Remove fitterStep from Fitter.
        :param fitterStep: FitterStep to remove. Must not be initial config.
        :return: Next FitterStep after fitterStep, or previous if None.
        """
        assert fitterStep is not self.getInitialFitterStepConfig()
        index = self._fitterSteps.index(fitterStep)
        self._fitterSteps.remove(fitterStep)
        fitterStep.setFitter(None)
        if index >= len(self._fitterSteps):
            index = -1
        return self._fitterSteps[index]

    def _clearFields(self):
        self._modelCoordinatesField = None
        self._modelReferenceCoordinatesField = None
        self._dataCoordinatesField = None
        self._fibreField = None
        self._mesh = []  # [dimension - 1]
        self._dataHostLocationField = None  # stored mesh location field in highest dimension mesh for all data, markers
        self._dataHostCoordinatesField = None  # embedded field giving host coordinates at data location
        self._dataDeltaField = None  # self._dataHostCoordinatesField - self._markerDataCoordinatesField
        self._dataErrorField = None  # magnitude of _dataDeltaField
        self._dataWeightField = None  # field storing weight of each data and marker point
        self._activeDataNodesetGroup = None  # NodesetGroup containing all data and marker points involved in fit
        self._dataProjectionGroupNames = []  # list of group names with data point projections defined
        self._dataProjectionNodeGroupFields = []  # [dimension - 1]
        self._dataProjectionNodesetGroups = []  # [dimension - 1]
        self._dataProjectionDirectionField = None  # for storing original projection direction unit vector
        self._markerGroup = None
        self._markerNodeGroup = None
        self._markerLocationField = None
        self._markerNameField = None
        self._markerCoordinatesField = None
        self._markerDataGroup = None
        self._markerDataCoordinatesField = None
        self._markerDataNameField = None
        self._markerDataLocationGroupField = None
        self._markerDataLocationGroup = None
        self._deformActiveMeshGroup = None
        self._strainPenaltyField = None
        self._strainActiveMeshGroup = None
        self._curvaturePenaltyField = None
        self._curvatureActiveMeshGroup = None

    def load(self):
        """
        Read model and data and define fit fields and data.
        Can call again to reset fit, after parameters have changed.
        """
        self._clearFields()
        self._region = self._context.createRegion()
        self._fieldmodule = self._region.getFieldmodule()
        self._rawDataRegion = self._region.createChild("raw_data")
        self._loadModel()
        self._loadData()
        self._defineDataProjectionFields()
        # get centre and scale of data coordinates to manage fitting tolerances and steps
        datapoints = self._fieldmodule.findNodesetByFieldDomainType(Field.DOMAIN_TYPE_DATAPOINTS)
        minimums, maximums = evaluateFieldNodesetRange(self._dataCoordinatesField, datapoints)
<<<<<<< HEAD
        self._dataCentre = [0.5 * (minimums[c] + maximums[c]) for c in range(3)]
=======
        self._dataCentre = [0.5*(minimums[c] + maximums[c]) for c in range(3)]
>>>>>>> 528182ce
        self._dataScale = max((maximums[c] - minimums[c]) for c in range(3))
        if self._diagnosticLevel > 0:
            print("Load data: data coordinates centre ", self._dataCentre)
            print("Load data: data coordinates scale ", self._dataScale)
        for step in self._fitterSteps:
            step.setHasRun(False)
        self._fitterSteps[0].run()  # initial config step will calculate data projections

    def getDataCentre(self):
        """
        :return: Pre-calculated centre of data on [ x, y, z].
        """
        return self._dataCentre

    def getDataScale(self):
        """
        :return: Pre-calculated maximum span of data on x, y, or z.
        """
        return self._dataScale

    def _defineCommonMeshFields(self):
        """
        Defines fields for storing per-element strain and curvature penalties
        plus active mesh groups for each.
        """
        mesh = self.getHighestDimensionMesh()
        meshName = mesh.getName()
        dimension = mesh.getDimension()
        if dimension < 2:
            print("Scaffoldfitter: dimension < 2. Invalid model?")
            return
        with ChangeManager(self._fieldmodule):
            self._strainPenaltyField = findOrCreateFieldFiniteElement(
                self._fieldmodule, "strain_penalty", components_count=(9 if (dimension == 3) else 4))
            self._curvaturePenaltyField = findOrCreateFieldFiniteElement(
                self._fieldmodule, "curvature_penalty", components_count=(27 if (dimension == 3) else 8))
            activeMeshGroups = []
            for defname in ["deform", "strain", "curvature"]:
                activeMeshName = defname + "_active_group." + meshName
                activeElementGroup = self._fieldmodule.findFieldByName(activeMeshName).castElementGroup()
                if not activeElementGroup.isValid():
                    activeElementGroup = self._fieldmodule.createFieldElementGroup(mesh)
                    activeElementGroup.setName(activeMeshName)
                activeMeshGroups.append(activeElementGroup.getMeshGroup())
            self._deformActiveMeshGroup, self._strainActiveMeshGroup, self._curvatureActiveMeshGroup = activeMeshGroups
            # define storage for penalty fields on all elements of mesh
            elementtemplate = mesh.createElementtemplate()
            constantBasis = self._fieldmodule.createElementbasis(dimension, Elementbasis.FUNCTION_TYPE_CONSTANT)
            eft = mesh.createElementfieldtemplate(constantBasis)
            eft.setParameterMappingMode(Elementfieldtemplate.PARAMETER_MAPPING_MODE_ELEMENT)
            elementtemplate.defineField(self._strainPenaltyField, -1, eft)
            elementtemplate.defineField(self._curvaturePenaltyField, -1, eft)
            elemIter = mesh.createElementiterator()
            fieldcache = self._fieldmodule.createFieldcache()
            element = elemIter.next()
            zeroValues = [0.0] * 27
            while element.isValid():
                element.merge(elementtemplate)
                fieldcache.setElement(element)
                self._strainPenaltyField.assignReal(fieldcache, zeroValues)
                self._curvaturePenaltyField.assignReal(fieldcache, zeroValues)
                element = elemIter.next()
            self._fieldmodule.endChange()
            self._fieldmodule.beginChange()

    def getStrainPenaltyField(self):
        return self._strainPenaltyField

    def getCurvaturePenaltyField(self):
        return self._curvaturePenaltyField

    def _loadModel(self):
        result = self._region.readFile(self._zincModelFileName)
        assert result == RESULT_OK, "Failed to load model file" + str(self._zincModelFileName)
        self._mesh = [self._fieldmodule.findMeshByDimension(d + 1) for d in range(3)]
        self._discoverModelCoordinatesField()
        self._discoverFibreField()
        self._defineCommonMeshFields()

    def _defineCommonDataFields(self):
        """
        Defines self._dataHostCoordinatesField to gives the value of self._modelCoordinatesField at
        embedded location self._dataHostLocationField.
        Need to call again if self._modelCoordinatesField is changed.
        """
        # need to store all data + marker locations in top-level elements for NEWTON objective
        # in future may want to support mixed dimension top-level elements
        if not (self._modelCoordinatesField and self._dataCoordinatesField):
            return  # on first load, can't call until setModelCoordinatesField and setDataCoordinatesField
        with ChangeManager(self._fieldmodule):
            mesh = self.getHighestDimensionMesh()
            datapoints = self._fieldmodule.findNodesetByFieldDomainType(Field.DOMAIN_TYPE_DATAPOINTS)
            self._dataHostLocationField = findOrCreateFieldStoredMeshLocation(
                self._fieldmodule, mesh, "data_location_" + mesh.getName(), managed=False)
            self._dataHostCoordinatesField = self._fieldmodule.createFieldEmbedded(
                self._modelCoordinatesField, self._dataHostLocationField)
            self._dataHostCoordinatesField.setName(getUniqueFieldName(self._fieldmodule, "data_host_coordinates"))
            self._dataDeltaField = self._dataHostCoordinatesField - self._dataCoordinatesField
            self._dataDeltaField.setName(getUniqueFieldName(self._fieldmodule, "data_delta"))
            self._dataErrorField = self._fieldmodule.createFieldMagnitude(self._dataDeltaField)
            self._dataErrorField.setName(getUniqueFieldName(self._fieldmodule, "data_error"))
            # store weights per-point so can maintain variable weights for marker and data by group, dimension of host
            self._dataWeightField = findOrCreateFieldFiniteElement(self._fieldmodule, "data_weight", components_count=1)
            activeDataName = "active_data.datapoints"
            activeDataGroup = self._fieldmodule.findFieldByName(activeDataName).castNodeGroup()
            if not activeDataGroup.isValid():
                activeDataGroup = self._fieldmodule.createFieldNodeGroup(datapoints)
                activeDataGroup.setName(activeDataName)
            self._activeDataNodesetGroup = activeDataGroup.getNodesetGroup()

    def _loadData(self):
        """
        Load zinc data file into self._rawDataRegion.
        Rename data groups to exactly match model groups where they differ by case and whitespace only.
        Transfer data points (and converted nodes) into self._region.
        """
        result = self._rawDataRegion.readFile(self._zincDataFileName)
        assert result == RESULT_OK, "Failed to load data file " + str(self._zincDataFileName)
        fieldmodule = self._rawDataRegion.getFieldmodule()
        with ChangeManager(fieldmodule):
            # rename data groups to match model
            # future: match with annotation terms
            modelGroupNames = [group.getName() for group in getGroupList(self._fieldmodule)]
            writeDiagnostics = self.getDiagnosticLevel() > 0
            for dataGroup in getGroupList(fieldmodule):
                dataGroupName = dataGroup.getName()
                compareName = dataGroupName.strip().casefold()
                for modelGroupName in modelGroupNames:
                    if modelGroupName == dataGroupName:
                        if writeDiagnostics:
                            print("Load data: Data group '" + dataGroupName + "' found in model")
                        break
                    elif modelGroupName.strip().casefold() == compareName:
                        result = dataGroup.setName(modelGroupName)
                        if result == RESULT_OK:
                            if writeDiagnostics:
                                print("Load data: Data group '" + dataGroupName + "' found in model as '" +
                                      modelGroupName + "'. Renaming to match.")
                        else:
                            print("Error: Load data: Data group '" + dataGroupName + "' found in model as '" +
                                  modelGroupName + "'. Renaming to match FAILED.")
                            if fieldmodule.findFieldByName(modelGroupName).isValid():
                                print("    Reason: field of that name already exists.")
                        break
                else:
                    if writeDiagnostics:
                        print("Load data: Data group '" + dataGroupName + "' not found in model")
            # if there are both nodes and datapoints, offset datapoint identifiers to ensure different
            nodes = fieldmodule.findNodesetByFieldDomainType(Field.DOMAIN_TYPE_NODES)
            if nodes.getSize() > 0:
                datapoints = fieldmodule.findNodesetByFieldDomainType(Field.DOMAIN_TYPE_DATAPOINTS)
                if datapoints.getSize() > 0:
                    maximumDatapointIdentifier = max(0, getMaximumNodeIdentifier(datapoints))
                    maximumNodeIdentifier = max(0, getMaximumNodeIdentifier(nodes))
                    # this assumes identifiers are in low ranges and can be improved if there is a problem:
                    identifierOffset = 100000
                    while (maximumDatapointIdentifier > identifierOffset) or (maximumNodeIdentifier > identifierOffset):
                        assert identifierOffset < 1000000000, "Invalid node and datapoint identifier ranges"
                        identifierOffset *= 10
                    while True:
                        # logic relies on datapoints being in identifier order
                        datapoint = datapoints.createNodeiterator().next()
                        identifier = datapoint.getIdentifier()
                        if identifier >= identifierOffset:
                            break
                        result = datapoint.setIdentifier(identifier + identifierOffset)
                        assert result == RESULT_OK, "Failed to offset datapoint identifier"
                # transfer nodes as datapoints to self._region
                sir = self._rawDataRegion.createStreaminformationRegion()
                srm = sir.createStreamresourceMemory()
                sir.setResourceDomainTypes(srm, Field.DOMAIN_TYPE_NODES)
                self._rawDataRegion.write(sir)
                result, buffer = srm.getBuffer()
                assert result == RESULT_OK, "Failed to write nodes"
                buffer = buffer.replace(bytes("!#nodeset nodes", "utf-8"), bytes("!#nodeset datapoints", "utf-8"))
                sir = self._region.createStreaminformationRegion()
                sir.createStreamresourceMemoryBuffer(buffer)
                result = self._region.read(sir)
                assert result == RESULT_OK, "Failed to load nodes as datapoints"
        # transfer datapoints to self._region
        sir = self._rawDataRegion.createStreaminformationRegion()
        srm = sir.createStreamresourceMemory()
        sir.setResourceDomainTypes(srm, Field.DOMAIN_TYPE_DATAPOINTS)
        self._rawDataRegion.write(sir)
        result, buffer = srm.getBuffer()
        assert result == RESULT_OK, "Failed to write datapoints"
        sir = self._region.createStreaminformationRegion()
        sir.createStreamresourceMemoryBuffer(buffer)
        result = self._region.read(sir)
        assert result == RESULT_OK, "Failed to load datapoints"
        self._discoverDataCoordinatesField()
        self._discoverMarkerGroup()

    def run(self, endStep=None, modelFileNameStem=None):
        """
        Run either all remaining fitter steps or up to specified end step.
        :param endStep: Last fitter step to run, or None to run all.
        :param modelFileNameStem: File name stem for writing intermediate model files.
        :return: True if reloaded (so scene changed), False if not.
        """
        if not endStep:
            endStep = self._fitterSteps[-1]
        endIndex = self._fitterSteps.index(endStep)
        # reload only if necessary
        if endStep.hasRun() and (endIndex < (len(self._fitterSteps) - 1)) and self._fitterSteps[endIndex + 1].hasRun():
            # re-load to get back to current state
            self.load()
            for index in range(1, endIndex + 1):
                self._fitterSteps[index].run(modelFileNameStem + str(index) if modelFileNameStem else None)
            return True
        if endIndex == 0:
            endStep.run()  # force re-run initial config
        else:
            # run from current point up to step
            for index in range(1, endIndex + 1):
                if not self._fitterSteps[index].hasRun():
                    self._fitterSteps[index].run(modelFileNameStem + str(index) if modelFileNameStem else None)
        return False

    def getDataCoordinatesField(self):
        return self._dataCoordinatesField

    def setDataCoordinatesField(self, dataCoordinatesField: Field):
        if dataCoordinatesField == self._dataCoordinatesField:
            return
        finiteElementField = dataCoordinatesField.castFiniteElement()
        assert finiteElementField.isValid() and (finiteElementField.getNumberOfComponents() == 3)
        self._dataCoordinatesFieldName = dataCoordinatesField.getName()
        self._dataCoordinatesField = finiteElementField
        self._defineCommonDataFields()
        self._calculateMarkerDataLocations()  # needed to assign to self._dataCoordinatesField

    def setDataCoordinatesFieldByName(self, dataCoordinatesFieldName):
        self.setDataCoordinatesField(self._fieldmodule.findFieldByName(dataCoordinatesFieldName))

    def _discoverDataCoordinatesField(self):
        """
        Choose default dataCoordinates field.
        """
        self._dataCoordinatesField = None
        field = None
        if self._dataCoordinatesFieldName:
            field = self._fieldmodule.findFieldByName(self._dataCoordinatesFieldName)
        if not (field and field.isValid()):
            datapoints = self._fieldmodule.findNodesetByFieldDomainType(Field.DOMAIN_TYPE_DATAPOINTS)
            datapoint = datapoints.createNodeiterator().next()
            if datapoint.isValid():
                fieldcache = self._fieldmodule.createFieldcache()
                fieldcache.setNode(datapoint)
                fielditer = self._fieldmodule.createFielditerator()
                field = fielditer.next()
                while field.isValid():
                    if field.isTypeCoordinate() and (field.getNumberOfComponents() == 3) and \
                            (field.castFiniteElement().isValid()):
                        if field.isDefinedAtLocation(fieldcache):
                            break
                    field = fielditer.next()
                else:
                    field = None
        self.setDataCoordinatesField(field)

    def getMarkerGroup(self):
        return self._markerGroup

    def setMarkerGroup(self, markerGroup: Field):
        self._markerGroup = None
        self._markerGroupName = None
        self._markerNodeGroup = None
        self._markerLocationField = None
        self._markerCoordinatesField = None
        self._markerNameField = None
        self._markerDataGroup = None
        self._markerDataCoordinatesField = None
        self._markerDataNameField = None
        self._markerDataLocationGroupField = None
        self._markerDataLocationGroup = None
        if not markerGroup:
            return
        fieldGroup = markerGroup.castGroup()
        assert fieldGroup.isValid()
        self._markerGroup = fieldGroup
        self._markerGroupName = markerGroup.getName()
        nodes = self._fieldmodule.findNodesetByFieldDomainType(Field.DOMAIN_TYPE_NODES)
        self._markerNodeGroup = self._markerGroup.getFieldNodeGroup(nodes).getNodesetGroup()
        if self._markerNodeGroup.isValid():
            node = self._markerNodeGroup.createNodeiterator().next()
            if node.isValid():
                fieldcache = self._fieldmodule.createFieldcache()
                fieldcache.setNode(node)
                fielditer = self._fieldmodule.createFielditerator()
                field = fielditer.next()
                while field.isValid():
                    if field.isDefinedAtLocation(fieldcache):
                        if (not self._markerLocationField) and field.castStoredMeshLocation().isValid():
                            self._markerLocationField = field
                        elif (not self._markerNameField) and (field.getValueType() == Field.VALUE_TYPE_STRING):
                            self._markerNameField = field
                    field = fielditer.next()
                self._updateMarkerCoordinatesField()
        else:
            self._markerNodeGroup = None
        datapoints = self._fieldmodule.findNodesetByFieldDomainType(Field.DOMAIN_TYPE_DATAPOINTS)
        self._markerDataGroup = self._markerGroup.getFieldNodeGroup(datapoints).getNodesetGroup()
        if self._markerDataGroup.isValid():
            datapoint = self._markerDataGroup.createNodeiterator().next()
            if datapoint.isValid():
                fieldcache = self._fieldmodule.createFieldcache()
                fieldcache.setNode(datapoint)
                fielditer = self._fieldmodule.createFielditerator()
                field = fielditer.next()
                while field.isValid():
                    if field.isDefinedAtLocation(fieldcache):
                        if (not self._markerDataCoordinatesField) and field.isTypeCoordinate() and \
                                (field.getNumberOfComponents() == 3) and (field.castFiniteElement().isValid()):
                            self._markerDataCoordinatesField = field
                        elif (not self._markerDataNameField) and (field.getValueType() == Field.VALUE_TYPE_STRING):
                            self._markerDataNameField = field
                    field = fielditer.next()
        else:
            self._markerDataGroup = None
        self._calculateMarkerDataLocations()

<<<<<<< HEAD
    def assignDataWeights(self, fitterStepFit: FitterStep):
=======
    def assignDataWeights(self, fitterStepFit: FitterStepFit):
>>>>>>> 528182ce
        """
        Assign values of the weight field for all data and marker points.
        """
        # Future: divide by linear data scale?
        # Future: divide by number of data points?
        with ChangeManager(self._fieldmodule):
            for groupName in self._dataProjectionGroupNames:
                group = self._fieldmodule.findFieldByName(groupName).castGroup()
                if not group.isValid():
                    continue
                dataGroup = self.getGroupDataProjectionNodesetGroup(group)
                if not dataGroup:
                    continue
                # meshGroup = self.getGroupDataProjectionMeshGroup(group)
                # dimension = meshGroup.getDimension()
                dataWeight = fitterStepFit.getGroupDataWeight(groupName)[0]
                # print("group", groupName, "dimension", dimension, "weight", dataWeight)
                fieldassignment = self._dataWeightField.createFieldassignment(
                    self._fieldmodule.createFieldConstant(dataWeight))
                fieldassignment.setNodeset(dataGroup)
                result = fieldassignment.assign()
                if result != RESULT_OK:
                    print("Incomplete assignment of data weight for group", groupName, "Result", result)
            if self._markerDataLocationGroup:
                markerWeight = fitterStepFit.getGroupDataWeight(self._markerGroupName)[0]
                # print("marker weight", markerWeight)
                fieldassignment = self._dataWeightField.createFieldassignment(
                    self._fieldmodule.createFieldConstant(markerWeight))
                fieldassignment.setNodeset(self._markerDataLocationGroup)
                result = fieldassignment.assign()
                if result != RESULT_OK:
                    print('Incomplete assignment of marker data weight', result)
            del fieldassignment

<<<<<<< HEAD
    def assignDeformationPenalties(self, fitterStepFit: FitterStep):
=======
    def assignDeformationPenalties(self, fitterStepFit: FitterStepFit):
>>>>>>> 528182ce
        """
        Assign per-element strain and curvature penalty values and build
        groups of elements for which they are non-zero.
        If element is in multiple groups with values set, value for first group found is used.
        Currently applied only to elements of highest dimension.
        :return: deformActiveMeshGroup, strainActiveMeshGroup, curvatureActiveMeshGroup
        Zinc MeshGroups over which to apply penalties: combined, strain and curvature.
        """
        # Future: divide by linear data scale?
        # Future: divide by number of data points?
        # Get list of mesh groups of highest dimension with strain, curvature penalties
        mesh = self.getHighestDimensionMesh()
        dimension = mesh.getDimension()
        strainComponents = 9 if (dimension == 3) else 4
        curvatureComponents = 27 if (dimension == 3) else 8
        groups = []
        # add None for default group
        for group in (getGroupList(self._fieldmodule) + [None]):
            if group:
                elementGroup = group.getFieldElementGroup(mesh)
                if not elementGroup.isValid():
                    continue
                meshGroup = elementGroup.getMeshGroup()
                if meshGroup.getSize() == 0:
                    continue
                groupName = group.getName()
            else:
                meshGroup = None
                groupName = None
            groupStrainPenalty, setLocally, inheritable = \
                fitterStepFit.getGroupStrainPenalty(groupName, strainComponents)
            groupStrainPenaltyNonZero = any((s > 0.0) for s in groupStrainPenalty)
            groupStrainSet = setLocally or ((setLocally is False) and inheritable)
            groupCurvaturePenalty, setLocally, inheritable = \
                fitterStepFit.getGroupCurvaturePenalty(groupName, curvatureComponents)
            groupCurvaturePenaltyNonZero = any((s > 0.0) for s in groupCurvaturePenalty)
<<<<<<< HEAD
            groupCurvatureSet = setLocally or ((setLocally == False) and inheritable)
            groups.append((group, groupName, meshGroup, groupStrainPenalty, groupStrainPenaltyNonZero, groupStrainSet, groupCurvaturePenalty, groupCurvaturePenaltyNonZero,
                           groupCurvatureSet))
=======
            groupCurvatureSet = setLocally or ((setLocally is False) and inheritable)
            groups.append((group, groupName, meshGroup, groupStrainPenalty, groupStrainPenaltyNonZero, groupStrainSet,
                           groupCurvaturePenalty, groupCurvaturePenaltyNonZero, groupCurvatureSet))
>>>>>>> 528182ce
        with ChangeManager(self._fieldmodule):
            self._deformActiveMeshGroup.removeAllElements()
            self._strainActiveMeshGroup.removeAllElements()
            self._curvatureActiveMeshGroup.removeAllElements()
            elementIter = mesh.createElementiterator()
            element = elementIter.next()
            fieldcache = self._fieldmodule.createFieldcache()
            while element.isValid():
                fieldcache.setElement(element)
                strainPenalty = None
                strainPenaltyNonZero = False
                curvaturePenalty = None
                curvaturePenaltyNonZero = False
<<<<<<< HEAD
                for (group, groupName, meshGroup, groupStrainPenalty, groupStrainPenaltyNonZero, groupStrainSet, groupCurvaturePenalty, groupCurvaturePenaltyNonZero,
                     groupCurvatureSet) in groups:
=======
                for (group, groupName, meshGroup, groupStrainPenalty, groupStrainPenaltyNonZero, groupStrainSet,
                     groupCurvaturePenalty, groupCurvaturePenaltyNonZero, groupCurvatureSet) in groups:
>>>>>>> 528182ce
                    if (not group) or meshGroup.containsElement(element):
                        if (not strainPenalty) and (groupStrainSet or (not group)):
                            strainPenalty = groupStrainPenalty
                            strainPenaltyNonZero = groupStrainPenaltyNonZero
                        if (not curvaturePenalty) and (groupCurvatureSet or (not group)):
                            curvaturePenalty = groupCurvaturePenalty
                            curvaturePenaltyNonZero = groupCurvaturePenaltyNonZero
                # always assign strain, curvature penalties to clear to zero where not used
                self._strainPenaltyField.assignReal(fieldcache, strainPenalty)
                self._curvaturePenaltyField.assignReal(fieldcache, curvaturePenalty)
                if strainPenaltyNonZero:
                    self._strainActiveMeshGroup.addElement(element)
                    if self._diagnosticLevel > 1:
                        print("Element", element.getIdentifier(), "apply strain penalty", strainPenalty)
                if curvaturePenaltyNonZero:
                    self._curvatureActiveMeshGroup.addElement(element)
                    if self._diagnosticLevel > 1:
                        print("Element", element.getIdentifier(), "apply curvature penalty", curvaturePenalty)
                if strainPenaltyNonZero or curvaturePenaltyNonZero:
                    self._deformActiveMeshGroup.addElement(element)
                element = elementIter.next()
        return self._deformActiveMeshGroup, self._strainActiveMeshGroup, self._curvatureActiveMeshGroup

    def setMarkerGroupByName(self, markerGroupName):
        self.setMarkerGroup(self._fieldmodule.findFieldByName(markerGroupName))

    def getDataHostLocationField(self):
        return self._dataHostLocationField

    def getDataHostCoordinatesField(self):
        return self._dataHostCoordinatesField

    def getDataDeltaField(self):
        return self._dataDeltaField

    def getDataWeightField(self):
        return self._dataWeightField

    def getActiveDataNodesetGroup(self):
        return self._activeDataNodesetGroup

    def getMarkerDataFields(self):
        """
        Only call if markerGroup exists.
        :return: markerDataGroup, markerDataCoordinates, markerDataName
        """
        return self._markerDataGroup, self._markerDataCoordinatesField, self._markerDataNameField

    def getMarkerDataLocationFields(self):
        """
        Get fields giving marker location coordinates and delta on the data points (copied from nodes).
        Only call if markerGroup exists.
        :return: markerDataLocation, markerDataLocationCoordinates, markerDataDelta
        """
        # these are now common:
        return self._dataHostLocationField, self._dataHostCoordinatesField, self._dataDeltaField

    def getMarkerModelFields(self):
        """
        Only call if markerGroup exists.
        :return: markerNodeGroup, markerLocation, markerCoordinates, markerName
        """
        return self._markerNodeGroup, self._markerLocationField, self._markerCoordinatesField, self._markerNameField

    def _calculateMarkerDataLocations(self):
        """
        Called when markerGroup exists.
        Find matching marker mesh locations for marker data points.
        Only finds matching location where there is one datapoint and one node
        for each name in marker group.
        Defines datapoint group self._markerDataLocationGroup to contain those with locations.
        """
        self._markerDataLocationGroupField = None
        self._markerDataLocationGroup = None
        if not (self._markerDataGroup and self._markerDataNameField and self._markerNodeGroup and
                self._markerLocationField and self._markerNameField):
            return

        markerPrefix = self._markerGroupName
        # assume marker locations are in highest dimension mesh
        mesh = self.getHighestDimensionMesh()
        datapoints = self._fieldmodule.findNodesetByFieldDomainType(Field.DOMAIN_TYPE_DATAPOINTS)
        meshDimension = mesh.getDimension()
        with ChangeManager(self._fieldmodule):
            fieldcache = self._fieldmodule.createFieldcache()
            self._markerDataLocationGroupField = self._fieldmodule.createFieldNodeGroup(datapoints)
            self._markerDataLocationGroupField.setName(
                getUniqueFieldName(self._fieldmodule, markerPrefix + "_data_location_group"))
            self._markerDataLocationGroup = self._markerDataLocationGroupField.getNodesetGroup()
            nodetemplate = self._markerDataGroup.createNodetemplate()
            nodetemplate.defineField(self._dataHostLocationField)
            componentsCount = self._markerDataCoordinatesField.getNumberOfComponents()
            defineDataCoordinates = self._markerDataCoordinatesField != self._dataCoordinatesField
            if defineDataCoordinates:
                # define dataCoordinates on marker points for combined objective, and assign below
                assert self._dataCoordinatesField.isValid()
                nodetemplate.defineField(self._dataCoordinatesField)
            # need to define storage for marker data weight, but don't assign here
            nodetemplate.defineField(self._dataWeightField)
            datapointIter = self._markerDataGroup.createNodeiterator()
            datapoint = datapointIter.next()
            while datapoint.isValid():
                fieldcache.setNode(datapoint)
                name = self._markerDataNameField.evaluateString(fieldcache)
                # if this is the only datapoint with name:
                if name and findNodeWithName(self._markerDataGroup, self._markerDataNameField, name, ignore_case=True,
                                             strip_whitespace=True):
                    result, dataCoordinates = self._markerDataCoordinatesField.evaluateReal(fieldcache, componentsCount)
                    node = findNodeWithName(self._markerNodeGroup, self._markerNameField, name, ignore_case=True,
                                            strip_whitespace=True)
                    if (result == RESULT_OK) and node:
                        fieldcache.setNode(node)
                        element, xi = self._markerLocationField.evaluateMeshLocation(fieldcache, meshDimension)
                        if element.isValid() and (result == RESULT_OK):
                            datapoint.merge(nodetemplate)
                            fieldcache.setNode(datapoint)
                            self._dataHostLocationField.assignMeshLocation(fieldcache, element, xi)
                            if defineDataCoordinates:
                                self._dataCoordinatesField.assignReal(fieldcache, dataCoordinates)
                            self._markerDataLocationGroup.addNode(datapoint)
                datapoint = datapointIter.next()
            del fieldcache
        # Warn about marker points without a location in model
        markerDataGroupSize = self._markerDataGroup.getSize()
        markerDataLocationGroupSize = self._markerDataLocationGroup.getSize()
        markerNodeGroupSize = self._markerNodeGroup.getSize()
        if self.getDiagnosticLevel() > 0:
            if markerDataLocationGroupSize < markerDataGroupSize:
                print("Warning: Only " + str(markerDataLocationGroupSize) +
                      " of " + str(markerDataGroupSize) + " marker data points have model locations")
            if markerDataLocationGroupSize < markerNodeGroupSize:
                print("Warning: Only " + str(markerDataLocationGroupSize) +
                      " of " + str(markerNodeGroupSize) + " marker model locations used")

    def _discoverMarkerGroup(self):
        self._markerGroup = None
        self._markerNodeGroup = None
        self._markerLocationField = None
        self._markerNameField = None
        self._markerCoordinatesField = None
        markerGroupName = self._markerGroupName if self._markerGroupName else "marker"
        markerGroup = self._fieldmodule.findFieldByName(markerGroupName).castGroup()
        if not markerGroup.isValid():
            markerGroup = None
        self.setMarkerGroup(markerGroup)

    def _updateMarkerCoordinatesField(self):
        if self._modelCoordinatesField and self._markerLocationField:
            with ChangeManager(self._fieldmodule):
                markerPrefix = self._markerGroup.getName()
                self._markerCoordinatesField = \
                    self._fieldmodule.createFieldEmbedded(self._modelCoordinatesField, self._markerLocationField)
                self._markerCoordinatesField.setName(
                    getUniqueFieldName(self._fieldmodule, markerPrefix + "_coordinates"))
        else:
            self._markerCoordinatesField = None

    def getModelCoordinatesField(self):
        return self._modelCoordinatesField

    def getModelReferenceCoordinatesField(self):
        return self._modelReferenceCoordinatesField

    def setModelCoordinatesField(self, modelCoordinatesField: Field):
        if modelCoordinatesField == self._modelCoordinatesField:
            return
        finiteElementField = modelCoordinatesField.castFiniteElement()
        assert finiteElementField.isValid() and (finiteElementField.getNumberOfComponents() == 3)
        self._modelCoordinatesField = finiteElementField
        self._modelCoordinatesFieldName = modelCoordinatesField.getName()
        modelReferenceCoordinatesFieldName = "reference_" + self._modelCoordinatesField.getName()
        orphanFieldByName(self._fieldmodule, modelReferenceCoordinatesFieldName)
        self._modelReferenceCoordinatesField = \
            createFieldFiniteElementClone(self._modelCoordinatesField, modelReferenceCoordinatesFieldName)
        self._defineCommonDataFields()
        self._updateMarkerCoordinatesField()

    def setModelCoordinatesFieldByName(self, modelCoordinatesFieldName):
        self.setModelCoordinatesField(self._fieldmodule.findFieldByName(modelCoordinatesFieldName))

    def _discoverModelCoordinatesField(self):
        """
        Choose default modelCoordinates field.
        """
        self._modelCoordinatesField = None
        self._modelReferenceCoordinatesField = None
        field = None
        if self._modelCoordinatesFieldName:
            field = self._fieldmodule.findFieldByName(self._modelCoordinatesFieldName)
        else:
            mesh = self.getHighestDimensionMesh()
            element = mesh.createElementiterator().next()
            if element.isValid():
                fieldcache = self._fieldmodule.createFieldcache()
                fieldcache.setElement(element)
                fielditer = self._fieldmodule.createFielditerator()
                field = fielditer.next()
                while field.isValid():
                    if field.isTypeCoordinate() and (field.getNumberOfComponents() == 3) and \
                            (field.castFiniteElement().isValid()):
                        if field.isDefinedAtLocation(fieldcache):
                            break
                    field = fielditer.next()
                else:
                    field = None
        if field:
            self.setModelCoordinatesField(field)

    def getFibreField(self):
        return self._fibreField

    def setFibreField(self, fibreField: Field):
        """
        Set field used to orient strain and curvature penalties relative to element.
        :param fibreField: Fibre angles field available on elements, or None to use
        global x, y, z axes.
        """
<<<<<<< HEAD
        assert (fibreField is None) or ((fibreField.getValueType() == Field.VALUE_TYPE_REAL) and \
                                        (fibreField.getNumberOfComponents() <= 3)), "Scaffoldfitter: Invalid fibre field"
=======
        assert (fibreField is None) or \
            ((fibreField.getValueType() == Field.VALUE_TYPE_REAL) and (fibreField.getNumberOfComponents() <= 3)), \
            "Scaffoldfitter: Invalid fibre field"
>>>>>>> 528182ce
        self._fibreField = fibreField
        self._fibreFieldName = fibreField.getName() if fibreField else None

    def _discoverFibreField(self):
        """
        Find field used to orient strain and curvature penalties, if any.
        """
        self._fibreField = None
        fibreField = None
        # guarantee a zero fibres field exists
        zeroFibreFieldName = "zero fibres"
        zeroFibreField = self._fieldmodule.findFieldByName(zeroFibreFieldName)
        if not zeroFibreField.isValid():
            with ChangeManager(self._fieldmodule):
                zeroFibreField = self._fieldmodule.createFieldConstant([0.0, 0.0, 0.0])
                zeroFibreField.setName(zeroFibreFieldName)
                zeroFibreField.setManaged(True)
        if self._fibreFieldName:
            fibreField = self._fieldmodule.findFieldByName(self._fibreFieldName)
        if not (fibreField and fibreField.isValid()):
            fibreField = None  # in future, could be zeroFibreField?
        self.setFibreField(fibreField)

    def _defineDataProjectionFields(self):
        self._dataProjectionGroupNames = []
        self._dataProjectionNodeGroupFields = []
        self._dataProjectionNodesetGroups = []
        with ChangeManager(self._fieldmodule):
            datapoints = self._fieldmodule.findNodesetByFieldDomainType(Field.DOMAIN_TYPE_DATAPOINTS)
            for d in range(2):
                mesh = self._mesh[d]  # mesh1d, mesh2d
                field = self._fieldmodule.createFieldNodeGroup(datapoints)
                field.setName(getUniqueFieldName(self._fieldmodule, "data_projection_group_" + mesh.getName()))
                self._dataProjectionNodeGroupFields.append(field)
                self._dataProjectionNodesetGroups.append(field.getNodesetGroup())
<<<<<<< HEAD
            self._dataProjectionDirectionField = findOrCreateFieldFiniteElement(self._fieldmodule, "data_projection_direction",
                                                                                components_count=3, component_names=["x", "y", "z"])

    def calculateGroupDataProjections(self, fieldcache, group, dataGroup, meshGroup, meshLocation, activeFitterStepConfig: FitterStepConfig):
=======
            self._dataProjectionDirectionField = findOrCreateFieldFiniteElement(
                self._fieldmodule, "data_projection_direction", components_count=3, component_names=["x", "y", "z"])

    def calculateGroupDataProjections(self, fieldcache, group, dataGroup, meshGroup, meshLocation,
                                      activeFitterStepConfig: FitterStepConfig):
>>>>>>> 528182ce
        """
        Project data points for group. Assumes called while ChangeManager is active for fieldmodule.
        :param fieldcache: Fieldcache for zinc field evaluations in region.
        :param group: The FieldGroup being fitted (parent of dataGroup, meshGroup).
        :param dataGroup: Nodeset group containing data points to project.
        :param meshGroup: MeshGroup containing surfaces/lines to project onto.
        :param meshLocation: FieldStoredMeshLocation to store found location in on highest dimension mesh.
        :param activeFitterStepConfig: Where to get current projection modes from.
        """
        groupName = group.getName()
        dimension = meshGroup.getDimension()
        dataProjectionNodesetGroup = self._dataProjectionNodesetGroups[dimension - 1]
        sizeBefore = dataProjectionNodesetGroup.getSize()
        dataCoordinates = self._dataCoordinatesField
        dataProportion = activeFitterStepConfig.getGroupDataProportion(groupName)[0]
        centralProjection = activeFitterStepConfig.getGroupCentralProjection(groupName)[0]
        if centralProjection:
            # get geometric centre of dataGroup
            dataCentreField = self._fieldmodule.createFieldNodesetMean(dataCoordinates, dataGroup)
            result, dataCentre = dataCentreField.evaluateReal(fieldcache, dataCoordinates.getNumberOfComponents())
            if result != RESULT_OK:
                print("Error: Centre Groups projection failed to get mean coordinates of data for group " + groupName)
                return
            # print("Centre Groups dataCentre", dataCentre)
            # get geometric centre of meshGroup
            meshGroupCoordinatesIntegral = self._fieldmodule.createFieldMeshIntegral(
                self._modelCoordinatesField, self._modelCoordinatesField, meshGroup)
            meshGroupCoordinatesIntegral.setNumbersOfPoints([3])
            meshGroupArea = self._fieldmodule.createFieldMeshIntegral(
                self._fieldmodule.createFieldConstant([1.0]), self._modelCoordinatesField, meshGroup)
            meshGroupArea.setNumbersOfPoints([3])
            result1, coordinatesIntegral = meshGroupCoordinatesIntegral.evaluateReal(
                fieldcache, self._modelCoordinatesField.getNumberOfComponents())
            result2, area = meshGroupArea.evaluateReal(fieldcache, 1)
            if (result1 != RESULT_OK) or (result2 != RESULT_OK) or (area <= 0.0):
                print("Error: Centre Groups projection failed to get mean coordinates of mesh for group " + groupName)
                return
<<<<<<< HEAD
            meshCentre = [s / area for s in coordinatesIntegral]
=======
            meshCentre = [s/area for s in coordinatesIntegral]
>>>>>>> 528182ce
            # print("Centre Groups meshCentre", meshCentre)
            # offset dataCoordinates to make dataCentre coincide with meshCentre
            dataCoordinates = dataCoordinates + self._fieldmodule.createFieldConstant(sub(meshCentre, dataCentre))

        # find nearest locations on 1-D or 2-D feature but store on highest dimension mesh
        highestDimensionMesh = self.getHighestDimensionMesh()
        highestDimension = highestDimensionMesh.getDimension()
        findLocation = self._fieldmodule.createFieldFindMeshLocation(dataCoordinates, self._modelCoordinatesField,
                                                                     highestDimensionMesh)
        assert RESULT_OK == findLocation.setSearchMesh(meshGroup)
        findLocation.setSearchMode(FieldFindMeshLocation.SEARCH_MODE_NEAREST)
        nodeIter = dataGroup.createNodeiterator()
        node = nodeIter.next()
        dataProportionCounter = 0.5
        while node.isValid():
            dataProportionCounter += dataProportion
            if dataProportionCounter >= 1.0:
                dataProportionCounter -= 1.0
                fieldcache.setNode(node)
                element, xi = findLocation.evaluateMeshLocation(fieldcache, highestDimension)
                if element.isValid():
                    result = meshLocation.assignMeshLocation(fieldcache, element, xi)
                    assert result == RESULT_OK, \
                        "Error: Failed to assign data projection mesh location for group " + groupName
                    dataProjectionNodesetGroup.addNode(node)
            node = nodeIter.next()
        pointsProjected = dataProjectionNodesetGroup.getSize() - sizeBefore
        if pointsProjected < dataGroup.getSize():
            if self.getDiagnosticLevel() > 0:
                print("Warning: Only " + str(pointsProjected) + " of " + str(dataGroup.getSize()) +
                      " data points projected for group " + groupName)
        # add to active group
        self._activeDataNodesetGroup.addNodesConditional(self._dataProjectionNodeGroupFields[dimension - 1])
        return

    def getGroupDataProjectionNodesetGroup(self, group: FieldGroup):
        """
        :return: Data NodesetGroup containing points for projection of group, otherwise None.
        """
        datapoints = self._fieldmodule.findNodesetByFieldDomainType(Field.DOMAIN_TYPE_DATAPOINTS)
        dataGroupField = group.getFieldNodeGroup(datapoints)
        if dataGroupField.isValid():
            dataGroup = dataGroupField.getNodesetGroup()
            if dataGroup.getSize() > 0:
                return dataGroup
        return None

    def getGroupDataProjectionMeshGroup(self, group: FieldGroup):
        """
        :return: 2D if not 1D meshGroup containing elements for projecting data in group, otherwise None.
        """
        for dimension in range(2, 0, -1):
            elementGroupField = group.getFieldElementGroup(self._mesh[dimension - 1])
            if elementGroupField.isValid():
                meshGroup = elementGroupField.getMeshGroup()
                if meshGroup.getSize() > 0:
                    return meshGroup
        return None

    def calculateDataProjections(self, fitterStep: FitterStep):
        """
        Find projections of datapoints' coordinates onto model coordinates,
        by groups i.e. from datapoints group onto matching 2-D or 1-D mesh group.
        Calculate and store projection direction unit vector.
        """
        assert self._dataCoordinatesField and self._modelCoordinatesField
        activeFitterStepConfig = self.getActiveFitterStepConfig(fitterStep)
        with ChangeManager(self._fieldmodule):
            # build group of active data and marker points
            self._activeDataNodesetGroup.removeAllNodes()
            if self._markerDataLocationGroupField:
                self._activeDataNodesetGroup.addNodesConditional(self._markerDataLocationGroupField)

            datapoints = self._fieldmodule.findNodesetByFieldDomainType(Field.DOMAIN_TYPE_DATAPOINTS)
            fieldcache = self._fieldmodule.createFieldcache()
            for d in range(2):
                self._dataProjectionNodesetGroups[d].removeAllNodes()
            groups = getGroupList(self._fieldmodule)
            for group in groups:
                groupName = group.getName()
                dataGroup = self.getGroupDataProjectionNodesetGroup(group)
                if not dataGroup:
                    continue
                meshGroup = self.getGroupDataProjectionMeshGroup(group)
                if not meshGroup:
                    if self.getDiagnosticLevel() > 0:
                        if group != self._markerGroup:
                            print("Warning: Cannot project data for group " + groupName + " as no matching mesh group")
                    continue
                if groupName not in self._dataProjectionGroupNames:
                    self._dataProjectionGroupNames.append(groupName)  # so only define mesh location, or warn once
                    fieldcache.setNode(dataGroup.createNodeiterator().next())
                    if not self._dataCoordinatesField.isDefinedAtLocation(fieldcache):
                        if self.getDiagnosticLevel() > 0:
                            print("Warning: Cannot project data for group " + groupName +
                                  " as field " + self._dataCoordinatesField.getName() + " is not defined on data")
                        continue
                    # define self._dataHostLocationField and self._dataProjectionDirectionField on data Group:
                    nodetemplate = datapoints.createNodetemplate()
                    nodetemplate.defineField(self._dataHostLocationField)
                    # need to define storage for marker data weight, but don't assign here
                    nodetemplate.defineField(self._dataWeightField)
                    nodetemplate.defineField(self._dataProjectionDirectionField)
                    nodeIter = dataGroup.createNodeiterator()
                    node = nodeIter.next()
                    while node.isValid():
<<<<<<< HEAD
                        result = node.merge(nodetemplate)
=======
                        node.merge(nodetemplate)
>>>>>>> 528182ce
                        # print("node",node.getIdentifier(),"result",result)
                        node = nodeIter.next()
                    del nodetemplate
                self.calculateGroupDataProjections(fieldcache, group, dataGroup, meshGroup, self._dataHostLocationField,
                                                   activeFitterStepConfig)

            # Store data projection directions
            for dimension in range(1, 3):
                nodesetGroup = self._dataProjectionNodesetGroups[dimension - 1]
                if nodesetGroup.getSize() > 0:
                    fieldassignment = self._dataProjectionDirectionField.createFieldassignment(
                        self._fieldmodule.createFieldNormalise(self._dataDeltaField))
                    fieldassignment.setNodeset(nodesetGroup)
                    result = fieldassignment.assign()
                    assert result in [RESULT_OK, RESULT_WARNING_PART_DONE], \
                        "Error:  Failed to assign data projection directions for dimension " + str(dimension)
                    del fieldassignment

            if self.getDiagnosticLevel() > 0:
                # Warn about unprojected points
                unprojectedDatapoints = self._fieldmodule.createFieldNodeGroup(datapoints).getNodesetGroup()
                unprojectedDatapoints.addNodesConditional(
                    self._fieldmodule.createFieldIsDefined(self._dataCoordinatesField))
                for d in range(2):
                    unprojectedDatapoints.removeNodesConditional(self._dataProjectionNodeGroupFields[d])
                unprojectedCount = unprojectedDatapoints.getSize()
                if unprojectedCount > 0:
                    print("Warning: " + str(unprojectedCount) +
                          " data points with data coordinates have not been projected")
                del unprojectedDatapoints

            # remove temporary objects before ChangeManager exits
            del fieldcache

    def getDataProjectionDirectionField(self):
        return self._dataProjectionDirectionField

    def getDataProjectionGroupNames(self):
        return self._dataProjectionGroupNames

    def getDataProjectionNodeGroupField(self, dimension):
        assert 1 <= dimension <= 2
        return self._dataProjectionNodeGroupFields[dimension - 1]

    def getDataProjectionNodesetGroup(self, dimension):
        assert 1 <= dimension <= 2
        return self._dataProjectionNodesetGroups[dimension - 1]

    def getDataProjectionCoordinatesField(self, dimension):
        """
        :return: Field giving coordinates of projections of data points on mesh of dimension.
        GRC remove - only used in GeometricFitStep
        """
        assert 1 <= dimension <= 2
        return self._dataHostCoordinatesField

    def getDataProjectionDeltaField(self, dimension):
        """
        :return: Field giving delta coordinates (projection coordinates - data coordinates)
        for data points on mesh of dimension.
        GRC remove - only used in GeometricFitStep
        """
        assert 1 <= dimension <= 2
        return self._dataDeltaField

    def getDataProjectionErrorField(self, dimension):
        """
        :return: Field giving magnitude of data point delta coordinates.
        GRC remove - only used in GeometricFitStep
        """
        assert 1 <= dimension <= 2
        return self._dataErrorField

    def getMarkerDataLocationGroupField(self):
        return self._markerDataLocationGroupField

    def getMarkerDataLocationNodesetGroup(self):
        return self._markerDataLocationGroup

    def getMarkerDataLocationField(self):
        """
        Same as for all other data points.
        """
        return self._dataHostLocationField

    def getContext(self):
        return self._context

    def getZincVersion(self):
        """
        :return: zinc version numbers [major, minor, patch].
        """
        return self._zincVersion

    def getRegion(self):
        return self._region

    def getFieldmodule(self):
        return self._fieldmodule

    def getFitterSteps(self):
        return self._fitterSteps

    def getMesh(self, dimension):
        assert 1 <= dimension <= 3
        return self._mesh[dimension - 1]

    def getHighestDimensionMesh(self):
        """
        :return: Highest dimension mesh with elements in it, or None if none.
        """
        for d in range(2, -1, -1):
            mesh = self._mesh[d]
            if mesh.getSize() > 0:
                return mesh
        return None

    def evaluateNodeGroupMeanCoordinates(self, groupName, coordinatesFieldName, isData=False):
        group = self._fieldmodule.findFieldByName(groupName).castGroup()
        assert group.isValid()
        nodeset = self._fieldmodule.findNodesetByFieldDomainType(
            Field.DOMAIN_TYPE_DATAPOINTS if isData else Field.DOMAIN_TYPE_NODES)
        nodesetGroup = group.getFieldNodeGroup(nodeset).getNodesetGroup()
        assert nodesetGroup.isValid()
        coordinates = self._fieldmodule.findFieldByName(coordinatesFieldName)
        return evaluateFieldNodesetMean(coordinates, nodesetGroup)

    def getDiagnosticLevel(self):
        return self._diagnosticLevel

    def setDiagnosticLevel(self, diagnosticLevel):
        """
        :param diagnosticLevel: 0 = no diagnostic messages. 1 = Information and warning messages.
        2 = Also optimisation reports.
        """
        assert diagnosticLevel >= 0
        self._diagnosticLevel = diagnosticLevel

    def updateModelReferenceCoordinates(self):
        assignFieldParameters(self._modelReferenceCoordinatesField, self._modelCoordinatesField)

    def writeModel(self, modelFileName):
        """
        Write model nodes and elements with model coordinates field to file.
        Note: Output field name is prefixed with "fitted ".
        """
<<<<<<< HEAD
        sir = self._region.createStreaminformationRegion()
        sir.setRecursionMode(sir.RECURSION_MODE_OFF)
        srf = sir.createStreamresourceFile(modelFileName)
        sir.setResourceFieldNames(srf, [self._modelCoordinatesFieldName])
        sir.setResourceDomainTypes(srf, Field.DOMAIN_TYPE_NODES | Field.DOMAIN_TYPE_MESH1D | Field.DOMAIN_TYPE_MESH2D | Field.DOMAIN_TYPE_MESH3D)
        result = self._region.write(sir)
        # loggerMessageCount = self._logger.getNumberOfMessages()
        # if loggerMessageCount > 0:
        #    for i in range(1, loggerMessageCount + 1):
        #        print(self._logger.getMessageTypeAtIndex(i), self._logger.getMessageTextAtIndex(i))
        #    self._logger.removeAllMessages()
        assert result == RESULT_OK
=======
        with ChangeManager(self._fieldmodule):
            # temporarily rename model coordinates field to prefix with "fitted "
            # so can be used along with original coordinates in later steps
            outputCoordinatesFieldName = "fitted " + self._modelCoordinatesFieldName;
            self._modelCoordinatesField.setName(outputCoordinatesFieldName)

            sir = self._region.createStreaminformationRegion()
            sir.setRecursionMode(sir.RECURSION_MODE_OFF)
            srf = sir.createStreamresourceFile(modelFileName)
            sir.setResourceFieldNames(srf, [outputCoordinatesFieldName])
            sir.setResourceDomainTypes(srf, Field.DOMAIN_TYPE_NODES |
                                       Field.DOMAIN_TYPE_MESH1D | Field.DOMAIN_TYPE_MESH2D | Field.DOMAIN_TYPE_MESH3D)
            result = self._region.write(sir)
            # loggerMessageCount = self._logger.getNumberOfMessages()
            # if loggerMessageCount > 0:
            #    for i in range(1, loggerMessageCount + 1):
            #        print(self._logger.getMessageTypeAtIndex(i), self._logger.getMessageTextAtIndex(i))
            #    self._logger.removeAllMessages()

            # restore original name
            self._modelCoordinatesField.setName(self._modelCoordinatesFieldName)

            assert result == RESULT_OK
>>>>>>> 528182ce

    def writeData(self, fileName):
        sir = self._region.createStreaminformationRegion()
        sir.setRecursionMode(sir.RECURSION_MODE_OFF)
        sr = sir.createStreamresourceFile(fileName)
        sir.setResourceDomainTypes(sr, Field.DOMAIN_TYPE_DATAPOINTS)
        self._region.write(sir)<|MERGE_RESOLUTION|>--- conflicted
+++ resolved
@@ -3,18 +3,12 @@
 """
 
 import json
-<<<<<<< HEAD
-
-from opencmiss.maths.vectorops import sub
-from opencmiss.utils.zinc.field import assignFieldParameters, createFieldFiniteElementClone, getGroupList, findOrCreateFieldFiniteElement, findOrCreateFieldStoredMeshLocation, \
-=======
+
 from opencmiss.maths.vectorops import sub
 from opencmiss.utils.zinc.field import assignFieldParameters, createFieldFiniteElementClone, getGroupList, \
-    findOrCreateFieldFiniteElement, findOrCreateFieldStoredMeshLocation, \
->>>>>>> 528182ce
-    getUniqueFieldName, orphanFieldByName
-from opencmiss.utils.zinc.finiteelement import evaluateFieldNodesetMean, evaluateFieldNodesetRange, findNodeWithName, \
-    getMaximumNodeIdentifier
+    findOrCreateFieldFiniteElement, findOrCreateFieldStoredMeshLocation, getUniqueFieldName, orphanFieldByName
+from opencmiss.utils.zinc.finiteelement import evaluateFieldNodesetMean, evaluateFieldNodesetRange, \
+    findNodeWithName, getMaximumNodeIdentifier
 from opencmiss.utils.zinc.general import ChangeManager
 from opencmiss.zinc.context import Context
 from opencmiss.zinc.element import Elementbasis, Elementfieldtemplate
@@ -117,11 +111,7 @@
             "markerGroup": self._markerGroupName,
             "diagnosticLevel": self._diagnosticLevel,
             "fitterSteps": [fitterStep.encodeSettingsJSONDict() for fitterStep in self._fitterSteps]
-<<<<<<< HEAD
         }
-=======
-            }
->>>>>>> 528182ce
         return json.dumps(dct, sort_keys=False, indent=4)
 
     def getInitialFitterStepConfig(self):
@@ -234,11 +224,7 @@
         # get centre and scale of data coordinates to manage fitting tolerances and steps
         datapoints = self._fieldmodule.findNodesetByFieldDomainType(Field.DOMAIN_TYPE_DATAPOINTS)
         minimums, maximums = evaluateFieldNodesetRange(self._dataCoordinatesField, datapoints)
-<<<<<<< HEAD
         self._dataCentre = [0.5 * (minimums[c] + maximums[c]) for c in range(3)]
-=======
-        self._dataCentre = [0.5*(minimums[c] + maximums[c]) for c in range(3)]
->>>>>>> 528182ce
         self._dataScale = max((maximums[c] - minimums[c]) for c in range(3))
         if self._diagnosticLevel > 0:
             print("Load data: data coordinates centre ", self._dataCentre)
@@ -561,11 +547,7 @@
             self._markerDataGroup = None
         self._calculateMarkerDataLocations()
 
-<<<<<<< HEAD
-    def assignDataWeights(self, fitterStepFit: FitterStep):
-=======
     def assignDataWeights(self, fitterStepFit: FitterStepFit):
->>>>>>> 528182ce
         """
         Assign values of the weight field for all data and marker points.
         """
@@ -600,11 +582,7 @@
                     print('Incomplete assignment of marker data weight', result)
             del fieldassignment
 
-<<<<<<< HEAD
-    def assignDeformationPenalties(self, fitterStepFit: FitterStep):
-=======
     def assignDeformationPenalties(self, fitterStepFit: FitterStepFit):
->>>>>>> 528182ce
         """
         Assign per-element strain and curvature penalty values and build
         groups of elements for which they are non-zero.
@@ -641,15 +619,9 @@
             groupCurvaturePenalty, setLocally, inheritable = \
                 fitterStepFit.getGroupCurvaturePenalty(groupName, curvatureComponents)
             groupCurvaturePenaltyNonZero = any((s > 0.0) for s in groupCurvaturePenalty)
-<<<<<<< HEAD
-            groupCurvatureSet = setLocally or ((setLocally == False) and inheritable)
-            groups.append((group, groupName, meshGroup, groupStrainPenalty, groupStrainPenaltyNonZero, groupStrainSet, groupCurvaturePenalty, groupCurvaturePenaltyNonZero,
-                           groupCurvatureSet))
-=======
             groupCurvatureSet = setLocally or ((setLocally is False) and inheritable)
             groups.append((group, groupName, meshGroup, groupStrainPenalty, groupStrainPenaltyNonZero, groupStrainSet,
                            groupCurvaturePenalty, groupCurvaturePenaltyNonZero, groupCurvatureSet))
->>>>>>> 528182ce
         with ChangeManager(self._fieldmodule):
             self._deformActiveMeshGroup.removeAllElements()
             self._strainActiveMeshGroup.removeAllElements()
@@ -663,13 +635,8 @@
                 strainPenaltyNonZero = False
                 curvaturePenalty = None
                 curvaturePenaltyNonZero = False
-<<<<<<< HEAD
-                for (group, groupName, meshGroup, groupStrainPenalty, groupStrainPenaltyNonZero, groupStrainSet, groupCurvaturePenalty, groupCurvaturePenaltyNonZero,
-                     groupCurvatureSet) in groups:
-=======
                 for (group, groupName, meshGroup, groupStrainPenalty, groupStrainPenaltyNonZero, groupStrainSet,
                      groupCurvaturePenalty, groupCurvaturePenaltyNonZero, groupCurvatureSet) in groups:
->>>>>>> 528182ce
                     if (not group) or meshGroup.containsElement(element):
                         if (not strainPenalty) and (groupStrainSet or (not group)):
                             strainPenalty = groupStrainPenalty
@@ -887,14 +854,9 @@
         :param fibreField: Fibre angles field available on elements, or None to use
         global x, y, z axes.
         """
-<<<<<<< HEAD
-        assert (fibreField is None) or ((fibreField.getValueType() == Field.VALUE_TYPE_REAL) and \
-                                        (fibreField.getNumberOfComponents() <= 3)), "Scaffoldfitter: Invalid fibre field"
-=======
         assert (fibreField is None) or \
             ((fibreField.getValueType() == Field.VALUE_TYPE_REAL) and (fibreField.getNumberOfComponents() <= 3)), \
             "Scaffoldfitter: Invalid fibre field"
->>>>>>> 528182ce
         self._fibreField = fibreField
         self._fibreFieldName = fibreField.getName() if fibreField else None
 
@@ -930,18 +892,11 @@
                 field.setName(getUniqueFieldName(self._fieldmodule, "data_projection_group_" + mesh.getName()))
                 self._dataProjectionNodeGroupFields.append(field)
                 self._dataProjectionNodesetGroups.append(field.getNodesetGroup())
-<<<<<<< HEAD
-            self._dataProjectionDirectionField = findOrCreateFieldFiniteElement(self._fieldmodule, "data_projection_direction",
-                                                                                components_count=3, component_names=["x", "y", "z"])
-
-    def calculateGroupDataProjections(self, fieldcache, group, dataGroup, meshGroup, meshLocation, activeFitterStepConfig: FitterStepConfig):
-=======
             self._dataProjectionDirectionField = findOrCreateFieldFiniteElement(
                 self._fieldmodule, "data_projection_direction", components_count=3, component_names=["x", "y", "z"])
 
     def calculateGroupDataProjections(self, fieldcache, group, dataGroup, meshGroup, meshLocation,
                                       activeFitterStepConfig: FitterStepConfig):
->>>>>>> 528182ce
         """
         Project data points for group. Assumes called while ChangeManager is active for fieldmodule.
         :param fieldcache: Fieldcache for zinc field evaluations in region.
@@ -979,11 +934,7 @@
             if (result1 != RESULT_OK) or (result2 != RESULT_OK) or (area <= 0.0):
                 print("Error: Centre Groups projection failed to get mean coordinates of mesh for group " + groupName)
                 return
-<<<<<<< HEAD
             meshCentre = [s / area for s in coordinatesIntegral]
-=======
-            meshCentre = [s/area for s in coordinatesIntegral]
->>>>>>> 528182ce
             # print("Centre Groups meshCentre", meshCentre)
             # offset dataCoordinates to make dataCentre coincide with meshCentre
             dataCoordinates = dataCoordinates + self._fieldmodule.createFieldConstant(sub(meshCentre, dataCentre))
@@ -1090,12 +1041,7 @@
                     nodeIter = dataGroup.createNodeiterator()
                     node = nodeIter.next()
                     while node.isValid():
-<<<<<<< HEAD
-                        result = node.merge(nodetemplate)
-=======
                         node.merge(nodetemplate)
->>>>>>> 528182ce
-                        # print("node",node.getIdentifier(),"result",result)
                         node = nodeIter.next()
                     del nodetemplate
                 self.calculateGroupDataProjections(fieldcache, group, dataGroup, meshGroup, self._dataHostLocationField,
@@ -1241,20 +1187,6 @@
         Write model nodes and elements with model coordinates field to file.
         Note: Output field name is prefixed with "fitted ".
         """
-<<<<<<< HEAD
-        sir = self._region.createStreaminformationRegion()
-        sir.setRecursionMode(sir.RECURSION_MODE_OFF)
-        srf = sir.createStreamresourceFile(modelFileName)
-        sir.setResourceFieldNames(srf, [self._modelCoordinatesFieldName])
-        sir.setResourceDomainTypes(srf, Field.DOMAIN_TYPE_NODES | Field.DOMAIN_TYPE_MESH1D | Field.DOMAIN_TYPE_MESH2D | Field.DOMAIN_TYPE_MESH3D)
-        result = self._region.write(sir)
-        # loggerMessageCount = self._logger.getNumberOfMessages()
-        # if loggerMessageCount > 0:
-        #    for i in range(1, loggerMessageCount + 1):
-        #        print(self._logger.getMessageTypeAtIndex(i), self._logger.getMessageTextAtIndex(i))
-        #    self._logger.removeAllMessages()
-        assert result == RESULT_OK
-=======
         with ChangeManager(self._fieldmodule):
             # temporarily rename model coordinates field to prefix with "fitted "
             # so can be used along with original coordinates in later steps
@@ -1278,7 +1210,6 @@
             self._modelCoordinatesField.setName(self._modelCoordinatesFieldName)
 
             assert result == RESULT_OK
->>>>>>> 528182ce
 
     def writeData(self, fileName):
         sir = self._region.createStreaminformationRegion()
